--- conflicted
+++ resolved
@@ -24,11 +24,7 @@
  \file indigo_ccd_fli.c
  */
 
-<<<<<<< HEAD
-#define DRIVER_VERSION 0x0006
-=======
 #define DRIVER_VERSION 0x0007
->>>>>>> 551e1879
 #define DRIVER_NAME		"indigo_ccd_fli"
 #define __LIBUSBFIX__
 
