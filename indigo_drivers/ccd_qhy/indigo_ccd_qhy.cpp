// Copyright (c) 2017 Rumen G. Bogdanovski
// All rights reserved.
//
// You can use this software under the terms of 'INDIGO Astronomy
// open-source license' (see LICENSE.md).
//
// THIS SOFTWARE IS PROVIDED BY THE AUTHORS 'AS IS' AND ANY EXPRESS
// OR IMPLIED WARRANTIES, INCLUDING, BUT NOT LIMITED TO, THE IMPLIED
// WARRANTIES OF MERCHANTABILITY AND FITNESS FOR A PARTICULAR PURPOSE
// ARE DISCLAIMED. IN NO EVENT SHALL THE AUTHOR BE LIABLE FOR ANY
// DIRECT, INDIRECT, INCIDENTAL, SPECIAL, EXEMPLARY, OR CONSEQUENTIAL
// DAMAGES (INCLUDING, BUT NOT LIMITED TO, PROCUREMENT OF SUBSTITUTE
// GOODS OR SERVICES; LOSS OF USE, DATA, OR PROFITS; OR BUSINESS
// INTERRUPTION) HOWEVER CAUSED AND ON ANY THEORY OF LIABILITY,
// WHETHER IN CONTRACT, STRICT LIABILITY, OR TORT (INCLUDING
// NEGLIGENCE OR OTHERWISE) ARISING IN ANY WAY OUT OF THE USE OF THIS
// SOFTWARE, EVEN IF ADVISED OF THE POSSIBILITY OF SUCH DAMAGE.

// version history
// 2.0 Build 0 - PoC by Rumen G. Bogdanovski


/** INDIGO QHY CCD driver
 \file indigo_ccd_qhy.cpp
 \NOTE: This file should be .cpp as qhy headers are in C++
 */

#define DRIVER_VERSION 0x0001
#define DRIVER_NAME "indigo_ccd_qhy"

#include <stdlib.h>
#include <string.h>
#include <unistd.h>
#include <math.h>
#include <assert.h>
#include <pthread.h>
#include <sys/time.h>

#if defined(INDIGO_MACOS)
#include <libusb-1.0/libusb.h>
#elif defined(INDIGO_FREEBSD)
#include <libusb.h>
#else
#include <libusb-1.0/libusb.h>
#endif

#include "qhyccd.h"
#include "log4z.h"
#include "indigo_ccd_qhy.h"
#include "indigo_driver_xml.h"

#define MAX_SID_LEN                255
#define QHY_MAX_FORMATS            4

#define QHY_VENDOR_ID1             0x16c0
#define QHY_VENDOR_ID2             0x1618
#define QHY_VENDOR_ID3             0x1856
#define QHY_VENDOR_ID4             0x04b4
#define QHY_VENDOR_ID5             0x0547

#define CCD_ADVANCED_GROUP         "Advanced"

#define PRIVATE_DATA               ((qhy_private_data *)device->private_data)

#define PIXEL_FORMAT_PROPERTY      (PRIVATE_DATA->pixel_format_property)
#define RAW8_NAME                  "RAW 8"
#define RGB24_NAME                 "RGB 24"
#define RAW16_NAME                 "RAW 16"
#define Y8_NAME                    "Y 8"

#define QHY_ADVANCED_PROPERTY      (PRIVATE_DATA->qhy_advanced_property)

// gp_bits is used as boolean
#define is_connected               gp_bits

// -------------------------------------------------------------------------------- QHY USB interface implementation

#define us2s(s) ((s) / 1000000.0)
#define s2us(us) ((us) * 1000000)

typedef struct {
	uint32_t width;
	uint32_t height;
	uint32_t bpp;
} img_params;

typedef struct {
	qhyccd_handle *handle;
	char dev_sid[MAX_SID_LEN];
	int count_open;
	int count_connected;
	uint32_t total_frame_width;
	uint32_t total_frame_height;
	uint32_t bpp;
	uint32_t frame_offset_x;
	uint32_t frame_offset_y;
	uint32_t frame_width;
	uint32_t frame_height;
	double pixel_width;
	double pixel_height;
	img_params ci_params;

	indigo_timer *exposure_timer, *temperature_timer, *guider_timer_ra, *guider_timer_dec;
	double target_temperature, current_temperature;
	long cooler_power;
	bool guide_relays[4];
	unsigned char *buffer;
	long int buffer_size;
	pthread_mutex_t usb_mutex;
	bool can_check_temperature, has_temperature_sensor;
	indigo_property *pixel_format_property;
	indigo_property *qhy_advanced_property;
} qhy_private_data;


static char *get_bayer_string(indigo_device *device) {
	int pattern = IsQHYCCDControlAvailable(PRIVATE_DATA->handle, CAM_COLOR);
	if (pattern != QHYCCD_ERROR) {
		if(pattern == BAYER_GB)
			return (char*)"GBRG";
		else if (pattern == BAYER_GR)
			return (char*)"GRBG";
		else if (pattern == BAYER_BG)
			return (char*)"BGGR";
		else
			return (char*)"RGGB";
	}
	return NULL;
}


static int get_pixel_depth(indigo_device *device) {
	int item = 0;
	while (item < QHY_MAX_FORMATS) {
		if (PIXEL_FORMAT_PROPERTY->items[item].sw.value) {
			if (!strcmp(PIXEL_FORMAT_PROPERTY->items[item].name, RAW8_NAME)) {
				return 8;
			}
			if (!strcmp(PIXEL_FORMAT_PROPERTY->items[item].name, RGB24_NAME)) {
				return 24;
			}
			if (!strcmp(PIXEL_FORMAT_PROPERTY->items[item].name, RAW16_NAME)) {
				return 16;
			}
			if (!strcmp(PIXEL_FORMAT_PROPERTY->items[item].name, Y8_NAME)) {
				return 8;
			}
		}
		item++;
	}
	return 8;
}


static int get_pixel_format(indigo_device *device) {
	/*
	int item = 0;
	while (item < ASI_MAX_FORMATS) {
		if (PIXEL_FORMAT_PROPERTY->items[item].sw.value) {
			if (!strcmp(PIXEL_FORMAT_PROPERTY->items[item].name, RAW8_NAME)) {
				return ASI_IMG_RAW8;
			}
			if (!strcmp(PIXEL_FORMAT_PROPERTY->items[item].name, RGB24_NAME)) {
				return ASI_IMG_RGB24;
			}
			if (!strcmp(PIXEL_FORMAT_PROPERTY->items[item].name, RAW16_NAME)) {
				return ASI_IMG_RAW16;
			}
			if (!strcmp(PIXEL_FORMAT_PROPERTY->items[item].name, Y8_NAME)) {
				return ASI_IMG_Y8;
			}
		}
		item++;
	} */
	return -1;
}


static bool pixel_format_supported(indigo_device *device, int type) {
	/*
	for (int i = 0; i < ASI_MAX_FORMATS; i++) {
		if (i == ASI_IMG_END) return false;&PRIVATE_DATA->total_frame_width,
			&PRIVATE_DATA->total_frame_height,
		if (type == PRIVATE_DATA->info.SupportedVideoFormat[i]) return true;
	}
	*/
	return false;
}


static indigo_result qhy_enumerate_properties(indigo_device *device, indigo_client *client, indigo_property *property) {
	if (IS_CONNECTED) {
		if (indigo_property_match(PIXEL_FORMAT_PROPERTY, property))
			indigo_define_property(device, PIXEL_FORMAT_PROPERTY, NULL);
		if (indigo_property_match(QHY_ADVANCED_PROPERTY, property))
			indigo_define_property(device, QHY_ADVANCED_PROPERTY, NULL);
	}
	return indigo_ccd_enumerate_properties(device, NULL, NULL);
}


static bool qhy_open(indigo_device *device) {
	int res;

	if (device->is_connected) return false;

	pthread_mutex_lock(&PRIVATE_DATA->usb_mutex);
	if (PRIVATE_DATA->count_open++ == 0) {
		/* UGLY KLUDGE !!!
		   QHY5LII segfaults at second open-close cycle after&PRIVATE_DATA->total_frame_width,
			&PRIVATE_DATA->total_frame_height, scan
		   this way there will never be second rescan. HA-HA-HA...
		   However this comes at a proce of 378kb memory leak per
		   connected caera per scan.
		*/
		ScanQHYCCD();
		PRIVATE_DATA->handle = OpenQHYCCD(PRIVATE_DATA->dev_sid);
		if (PRIVATE_DATA->handle == NULL) {
			pthread_mutex_unlock(&PRIVATE_DATA->usb_mutex);
			INDIGO_DRIVER_ERROR(DRIVER_NAME, "OpenQHYCCD('%s') = NULL", PRIVATE_DATA->dev_sid);
			PRIVATE_DATA->count_open--;
			return false;
		}

		/* Disable the stream mode */
		res = SetQHYCCDStreamMode(PRIVATE_DATA->handle, 0);
		if (res != QHYCCD_SUCCESS) {
			pthread_mutex_unlock(&PRIVATE_DATA->usb_mutex);
			INDIGO_DRIVER_ERROR(DRIVER_NAME, "SetQHYCCDStreamMode('%s') = %d", PRIVATE_DATA->dev_sid, res);
			PRIVATE_DATA->count_open--;
			return false;
		}
		InitQHYCCD(PRIVATE_DATA->handle);

		double chipw, chiph;
		res = GetQHYCCDChipInfo(
			PRIVATE_DATA->handle,
			&chipw,
			&chiph,
			&PRIVATE_DATA->total_frame_width,
			&PRIVATE_DATA->total_frame_height,
			&PRIVATE_DATA->pixel_width,
			&PRIVATE_DATA->pixel_height,
			&PRIVATE_DATA->bpp
		);
		if (res != QHYCCD_SUCCESS) {
			pthread_mutex_unlock(&PRIVATE_DATA->usb_mutex);
			INDIGO_DRIVER_ERROR(DRIVER_NAME, "Can not open camera: GetQHYCCDChipInfo('%s') = %d", PRIVATE_DATA->dev_sid, res);
			PRIVATE_DATA->count_open--;
			return false;
		}

		res = GetQHYCCDEffectiveArea(
			PRIVATE_DATA->handle,
			&PRIVATE_DATA->frame_offset_x,
			&PRIVATE_DATA->frame_offset_y,
			&PRIVATE_DATA->frame_width,
			&PRIVATE_DATA->frame_height
		);
		if (res != QHYCCD_SUCCESS) {
			pthread_mutex_unlock(&PRIVATE_DATA->usb_mutex);
			INDIGO_DRIVER_ERROR(DRIVER_NAME, "Can not open camera: GetQHYCCDEffectiveArea('%s') = %d", PRIVATE_DATA->dev_sid, res);
			PRIVATE_DATA->count_open--;
			return false;
		}
		/* kludge: GetQHYCCDEffectiveArea() is not implemented for most of the cmeras so use full frame */
		if ((PRIVATE_DATA->frame_width == 0) || (PRIVATE_DATA->frame_height == 0)) {
			PRIVATE_DATA->frame_width = PRIVATE_DATA->total_frame_width;
			PRIVATE_DATA->frame_height = PRIVATE_DATA->total_frame_height;
		}

		INDIGO_DRIVER_ERROR(DRIVER_NAME,
			"Open %s: %dx%d (%d,%d) %.2fx%.2fum %dbpp handle = %p\n",
			PRIVATE_DATA->dev_sid,
			PRIVATE_DATA->frame_width,
			PRIVATE_DATA->frame_height,
			PRIVATE_DATA->frame_offset_x,
			PRIVATE_DATA->frame_offset_y,
			PRIVATE_DATA->pixel_width,
			PRIVATE_DATA->pixel_height,
			PRIVATE_DATA->bpp,
			PRIVATE_DATA->handle
		);

		if (PRIVATE_DATA->buffer == NULL) {
			PRIVATE_DATA->buffer_size = PRIVATE_DATA->frame_height * PRIVATE_DATA->frame_width * 2 + FITS_HEADER_SIZE;
			PRIVATE_DATA->buffer = (unsigned char*)indigo_alloc_blob_buffer(PRIVATE_DATA->buffer_size);
		}
	}
	pthread_mutex_unlock(&PRIVATE_DATA->usb_mutex);
	return true;
}

static bool qhy_setup_exposure(indigo_device *device, double exposure, int frame_left, int frame_top, int frame_width, int frame_height, int horizontal_bin, int vertical_bin) {
	int res;
	pthread_mutex_lock(&PRIVATE_DATA->usb_mutex);

	res = SetQHYCCDParam(PRIVATE_DATA->handle, CONTROL_EXPOSURE, (long)s2us(exposure));
	if (res != QHYCCD_SUCCESS) {
		pthread_mutex_unlock(&PRIVATE_DATA->usb_mutex);
		INDIGO_DRIVER_ERROR(DRIVER_NAME, "SetQHYCCDParam(%s) = %d", PRIVATE_DATA->dev_sid, res);
		return false;
	}

	res = SetQHYCCDBinMode(PRIVATE_DATA->handle, horizontal_bin, vertical_bin);
	if (res != QHYCCD_SUCCESS) {
		pthread_mutex_unlock(&PRIVATE_DATA->usb_mutex);
		INDIGO_DRIVER_ERROR(DRIVER_NAME, "SetQHYCCDBinMode(%s) = %d", PRIVATE_DATA->dev_sid, res);
		return false;
	}

	res = SetQHYCCDResolution(PRIVATE_DATA->handle, frame_left/horizontal_bin, frame_top/vertical_bin, frame_width/horizontal_bin, frame_height/vertical_bin);
	if (res != QHYCCD_SUCCESS) {
		pthread_mutex_unlock(&PRIVATE_DATA->usb_mutex);
		INDIGO_DRIVER_ERROR(DRIVER_NAME, "SetQHYCCDResolution(%s) = %d", PRIVATE_DATA->dev_sid, res);
		return false;
	}

	pthread_mutex_unlock(&PRIVATE_DATA->usb_mutex);
	return true;
}

static bool qhy_start_exposure(indigo_device *device, double exposure, bool dark, int frame_left, int frame_top, int frame_width, int frame_height, int horizontal_bin, int vertical_bin) {
	int res;
	if (!qhy_setup_exposure(device, exposure, frame_left, frame_top, frame_width, frame_height, horizontal_bin, vertical_bin)) {
		return false;
	}
	pthread_mutex_lock(&PRIVATE_DATA->usb_mutex);
	res = ExpQHYCCDSingleFrame(PRIVATE_DATA->handle);
	pthread_mutex_unlock(&PRIVATE_DATA->usb_mutex);
	if (res != QHYCCD_SUCCESS) {
		INDIGO_DRIVER_ERROR(DRIVER_NAME, "ExpQHYCCDSingleFrame(%s) = %d", PRIVATE_DATA->dev_sid, res);
		return false;
	}
	return true;
}

static bool qhy_read_pixels(indigo_device *device) {
	int res;
	uint32_t ret,channels;

	pthread_mutex_lock(&PRIVATE_DATA->usb_mutex);
	int remaining = GetQHYCCDExposureRemaining(PRIVATE_DATA->handle);
	pthread_mutex_unlock(&PRIVATE_DATA->usb_mutex);

	while (remaining > 100) {
		pthread_mutex_lock(&PRIVATE_DATA->usb_mutex);
		remaining = GetQHYCCDExposureRemaining(PRIVATE_DATA->handle);
		pthread_mutex_unlock(&PRIVATE_DATA->usb_mutex);
		usleep(2000);
	}

	pthread_mutex_lock(&PRIVATE_DATA->usb_mutex);
	res = GetQHYCCDSingleFrame(
		PRIVATE_DATA->handle,
		&PRIVATE_DATA->ci_params.width,
		&PRIVATE_DATA->ci_params.height,
		&PRIVATE_DATA->ci_params.bpp,
		&channels,
		PRIVATE_DATA->buffer + FITS_HEADER_SIZE
	);
	pthread_mutex_unlock(&PRIVATE_DATA->usb_mutex);
	if (res != QHYCCD_SUCCESS) {
		INDIGO_DRIVER_ERROR(DRIVER_NAME, "GetQHYCCDSingleFrame(%s) = %d", PRIVATE_DATA->dev_sid, res);
		return false;
	}
<<<<<<< HEAD
    */
	return false;
=======
    return true;
>>>>>>> cf8c803c
}

static bool qhy_abort_exposure(indigo_device *device) {
	pthread_mutex_lock(&PRIVATE_DATA->usb_mutex);
	int err = CancelQHYCCDExposingAndReadout(PRIVATE_DATA->handle);
	pthread_mutex_unlock(&PRIVATE_DATA->usb_mutex);
	if (err !=  QHYCCD_SUCCESS) return false;
	else return true;
}

static bool qhy_set_cooler(indigo_device *device, bool status, double target, double *current, long *cooler_power) {
	//ASI_ERROR_CODE res;
	//ASI_BOOL unused;

	//int id = PRIVATE_DATA->dev_id;
	long current_status;
	long temp_x10;

	pthread_mutex_lock(&PRIVATE_DATA->usb_mutex);
	/*
	if (PRIVATE_DATA->has_temperature_sensor) {
		res = ASIGetControlValue(id, ASI_TEMPERATURE, &temp_x10, &unused);
		if(res) INDIGO_DRIVER_ERROR(DRIVER_NAME, "ASIGetControlValue(%d, ASI_TEMPERATURE) = %d", id, res);
		*current = temp_x10/10.0;
	} else {
		*current = 0;
	}

	if (!PRIVATE_DATA->info.IsCoolerCam) {
		pthread_mutex_unlock(&PRIVATE_DATA->usb_mutex);
		return true;
	}

	res = ASIGetControlValue(id, ASI_COOLER_ON, &current_status, &unused);
	if(res) {
		pthread_mutex_unlock(&PRIVATE_DATA->usb_mutex);
		INDIGO_DRIVER_ERROR(DRIVER_NAME, "ASIGetControlValue(%d, ASI_COOLER_ON) = %d", id, res);
		return false;
	}

	if (current_status != status) {
		res = ASISetControlValue(id, ASI_COOLER_ON, status, false);
		if(res) INDIGO_DRIVER_ERROR(DRIVER_NAME, "ASISetControlValue(%d, ASI_COOLER_ON) = %d", id, res);
	} else if(status) {
		res = ASISetControlValue(id, ASI_TARGET_TEMP, (long)target, false);
		if(res) INDIGO_DRIVER_ERROR(DRIVER_NAME, "ASISetControlValue(%d, ASI_TARGET_TEMP) = %d", id, res);
	}

	res = ASIGetControlValue(id, ASI_COOLER_POWER_PERC, cooler_power, &unused);
	if(res) INDIGO_DRIVER_ERROR(DRIVER_NAME, "ASIGetControlValue(%d, ASI_COOLER_POWER_PERC) = %d", id, res);
	*/
	pthread_mutex_unlock(&PRIVATE_DATA->usb_mutex);
	return true;
}


static void qhy_close(indigo_device *device) {

	if (!device->is_connected) return;

	pthread_mutex_lock(&PRIVATE_DATA->usb_mutex);
	if (--PRIVATE_DATA->count_open == 0) {
		INDIGO_DRIVER_ERROR(DRIVER_NAME, "Close %s: handle = %p\n", PRIVATE_DATA->dev_sid, PRIVATE_DATA->handle);
		if (PRIVATE_DATA->handle) {
			CloseQHYCCD(PRIVATE_DATA->handle);
			PRIVATE_DATA->handle = NULL;
		}
		if (PRIVATE_DATA->buffer != NULL) {
			free(PRIVATE_DATA->buffer);
			PRIVATE_DATA->buffer = NULL;
		}
	}
	pthread_mutex_unlock(&PRIVATE_DATA->usb_mutex);
}

// -------------------------------------------------------------------------------- INDIGO CCD device implementation

// callback for image download
static void exposure_timer_callback(indigo_device *device) {
	PRIVATE_DATA->exposure_timer = NULL;
	if (!CONNECTION_CONNECTED_ITEM->sw.value) return;

	if (CCD_EXPOSURE_PROPERTY->state == INDIGO_BUSY_STATE) {
		CCD_EXPOSURE_ITEM->number.value = 0;
		indigo_update_property(device, CCD_EXPOSURE_PROPERTY, NULL);
		if (qhy_read_pixels(device)) {
			char *color_string = get_bayer_string(device);
			if(color_string) {
				/* NOTE: There is no need to take care about the offsets,
				   the SDK takes care the image to be in the correct bayer pattern */
				indigo_fits_keyword keywords[] = {
					{ .type = INDIGO_FITS_STRING, .name = "BAYERPAT", {.string = color_string }, .comment = "Bayer color pattern" },
					{ .type = INDIGO_FITS_NUMBER, .name = "XBAYROFF", {.number = 0 }, .comment = "X offset of Bayer array" },
					{ .type = INDIGO_FITS_NUMBER, .name = "YBAYROFF", {.number = 0 }, .comment = "Y offset of Bayer array" },
					{ .type = (indigo_fits_keyword_type)0 }
				};
				if ((CCD_BIN_HORIZONTAL_ITEM->number.value == 1) &&
					(CCD_BIN_VERTICAL_ITEM->number.value == 1)) {
					keywords[1].number = ((int)(CCD_FRAME_LEFT_ITEM->number.value) % 2) ? 1 : 0; /* set XBAYROFF */
					keywords[2].number = ((int)(CCD_FRAME_TOP_ITEM->number.value) % 2) ? 1 : 0; /* set YBAYROFF */
				}
				indigo_process_image(device, PRIVATE_DATA->buffer, PRIVATE_DATA->ci_params.width, PRIVATE_DATA->ci_params.height, true, keywords);
			} else {
				indigo_process_image(device, PRIVATE_DATA->buffer, PRIVATE_DATA->ci_params.width, PRIVATE_DATA->ci_params.height, true, NULL);
			}
			CCD_EXPOSURE_PROPERTY->state = INDIGO_OK_STATE;
			indigo_update_property(device, CCD_EXPOSURE_PROPERTY, NULL);
		} else {
			CCD_EXPOSURE_PROPERTY->state = INDIGO_ALERT_STATE;
			indigo_update_property(device, CCD_EXPOSURE_PROPERTY, "Exposure failed");
		}
	}
	PRIVATE_DATA->can_check_temperature = true;
}

static void streaming_timer_callback(indigo_device *device) {
	if (!CONNECTION_CONNECTED_ITEM->sw.value) return;

	char *color_string = get_bayer_string(device);
	//indigo_fits_keyword keywords[] = {
	//	{ INDIGO_FITS_STRING, "BAYERPAT", .string = color_string, "Bayer color pattern" },
	//	{ INDIGO_FITS_NUMBER, "XBAYROFF", .number = 0, "X offset of Bayer array" },
	//	{ INDIGO_FITS_NUMBER, "YBAYROFF", .number = 0, "Y offset of Bayer array" },
	//	{ 0 }
	//};
	int timeout = 1000 * (CCD_STREAMING_EXPOSURE_ITEM->number.value * 2 + 500);
	int res;
	PRIVATE_DATA->can_check_temperature = true;
	if (qhy_setup_exposure(device, CCD_STREAMING_EXPOSURE_ITEM->number.value, CCD_FRAME_LEFT_ITEM->number.value, CCD_FRAME_TOP_ITEM->number.value, CCD_FRAME_WIDTH_ITEM->number.value, CCD_FRAME_HEIGHT_ITEM->number.value, CCD_BIN_HORIZONTAL_ITEM->number.value, CCD_BIN_VERTICAL_ITEM->number.value)) {
		pthread_mutex_lock(&PRIVATE_DATA->usb_mutex);
		/*
		res = ASIStartVideoCapture(id);
		if (res) {
			INDIGO_DRIVER_ERROR(DRIVER_NAME, "ASIStartVideoCapture(%d) = %d", id, res);
		} else {
			while (CCD_STREAMING_COUNT_ITEM->number.value != 0) {
				res = ASIGetVideoData(id, PRIVATE_DATA->buffer + FITS_HEADER_SIZE, PRIVATE_DATA->buffer_size, timeout);
				if (res) {
					INDIGO_DRIVER_ERROR(DRIVER_NAME, "ASIGetVideoData((%d) = %d", id, res);
					break;
				}
				if(color_string) {
					indigo_process_image(device, PRIVATE_DATA->buffer, (int)(CCD_FRAME_WIDTH_ITEM->number.value / CCD_BIN_HORIZONTAL_ITEM->number.value), (int)(CCD_FRAME_HEIGHT_ITEM->number.value / CCD_BIN_VERTICAL_ITEM->number.value), true, keywords);
				} else {
					indigo_process_image(device, PRIVATE_DATA->buffer, (int)(CCD_FRAME_WIDTH_ITEM->number.value / CCD_BIN_HORIZONTAL_ITEM->number.value), (int)(CCD_FRAME_HEIGHT_ITEM->number.value / CCD_BIN_VERTICAL_ITEM->number.value), true, NULL);
				}
				if (CCD_STREAMING_COUNT_ITEM->number.value > 0)
					CCD_STREAMING_COUNT_ITEM->number.value -= 1;
				CCD_STREAMING_PROPERTY->state = INDIGO_BUSY_STATE;
				indigo_update_property(device, CCD_STREAMING_PROPERTY, NULL);
			}
			res = ASIStopVideoCapture(id);
			if (res)
				INDIGO_DRIVER_ERROR(DRIVER_NAME, "ASIStopVideoCapture(%d) = %d", id, res);
		}
		*/
		pthread_mutex_unlock(&PRIVATE_DATA->usb_mutex);
	} else {
		// res = ASI_ERROR_GENERAL_ERROR;
	}
	PRIVATE_DATA->can_check_temperature = false;
	if (res)
		CCD_EXPOSURE_PROPERTY->state = INDIGO_ALERT_STATE;
	else
		CCD_STREAMING_PROPERTY->state = INDIGO_OK_STATE;
	indigo_update_property(device, CCD_STREAMING_PROPERTY, NULL);
}

// callback called 4s before image download (e.g. to clear vreg or turn off temperature check)
static void clear_reg_timer_callback(indigo_device *device) {
	if (!CONNECTION_CONNECTED_ITEM->sw.value) return;
	if (CCD_EXPOSURE_PROPERTY->state == INDIGO_BUSY_STATE) {
		PRIVATE_DATA->can_check_temperature = false;
		PRIVATE_DATA->exposure_timer = indigo_set_timer(device, 4, exposure_timer_callback);
	} else {
		PRIVATE_DATA->exposure_timer = NULL;
	}
}

static void ccd_temperature_callback(indigo_device *device) {
	if (!CONNECTION_CONNECTED_ITEM->sw.value) return;
	if (PRIVATE_DATA->can_check_temperature) {
		if (qhy_set_cooler(device, CCD_COOLER_ON_ITEM->sw.value, PRIVATE_DATA->target_temperature, &PRIVATE_DATA->current_temperature, &PRIVATE_DATA->cooler_power)) {
			double diff = PRIVATE_DATA->current_temperature - PRIVATE_DATA->target_temperature;
			if (CCD_COOLER_ON_ITEM->sw.value)
				CCD_TEMPERATURE_PROPERTY->state = fabs(diff) > 0.5 ? INDIGO_BUSY_STATE : INDIGO_OK_STATE;
			else
				CCD_TEMPERATURE_PROPERTY->state = INDIGO_OK_STATE;
			CCD_TEMPERATURE_ITEM->number.value = PRIVATE_DATA->current_temperature;
			CCD_COOLER_PROPERTY->state = INDIGO_OK_STATE;
			CCD_COOLER_POWER_PROPERTY->state = INDIGO_OK_STATE;
			CCD_COOLER_POWER_ITEM->number.value = PRIVATE_DATA->cooler_power;
			CCD_COOLER_PROPERTY->state = INDIGO_OK_STATE;
		} else {
			CCD_COOLER_PROPERTY->state = INDIGO_ALERT_STATE;
			CCD_TEMPERATURE_PROPERTY->state = INDIGO_ALERT_STATE;
			CCD_COOLER_POWER_PROPERTY->state = INDIGO_ALERT_STATE;
		}
		indigo_update_property(device, CCD_COOLER_PROPERTY, NULL);
		indigo_update_property(device, CCD_TEMPERATURE_PROPERTY, NULL);
		indigo_update_property(device, CCD_COOLER_POWER_PROPERTY, NULL);
	}
	indigo_reschedule_timer(device, 5, &PRIVATE_DATA->temperature_timer);
}


static void guider_timer_callback_ra(indigo_device *device) {
	PRIVATE_DATA->guider_timer_ra = NULL;

	if (!CONNECTION_CONNECTED_ITEM->sw.value) return;
	/*
	pthread_mutex_lock(&PRIVATE_DATA->usb_mutex);
	ASIPulseGuideOff(id, ASI_GUIDE_EAST);
	ASIPulseGuideOff(id, ASI_GUIDE_WEST);
	pthread_mutex_unlock(&PRIVATE_DATA->usb_mutex);

	if (PRIVATE_DATA->guide_relays[ASI_GUIDE_EAST] || PRIVATE_DATA->guide_relays[ASI_GUIDE_WEST]) {
		GUIDER_GUIDE_EAST_ITEM->number.value = 0;
		GUIDER_GUIDE_WEST_ITEM->number.value = 0;
		GUIDER_GUIDE_RA_PROPERTY->state = INDIGO_OK_STATE;
		indigo_update_property(device, GUIDER_GUIDE_RA_PROPERTY, NULL);
	}
	PRIVATE_DATA->guide_relays[ASI_GUIDE_EAST] = false;
	PRIVATE_DATA->guide_relays[ASI_GUIDE_WEST] = false;
	*/
}


static void guider_timer_callback_dec(indigo_device *device) {
	PRIVATE_DATA->guider_timer_dec = NULL;

	if (!CONNECTION_CONNECTED_ITEM->sw.value) return;
	/*
	pthread_mutex_lock(&PRIVATE_DATA->usb_mutex);
	ASIPulseGuideOff(id, ASI_GUIDE_SOUTH);
	ASIPulseGuideOff(id, ASI_GUIDE_NORTH);
	pthread_mutex_unlock(&PRIVATE_DATA->usb_mutex);

	if (PRIVATE_DATA->guide_relays[ASI_GUIDE_NORTH] || PRIVATE_DATA->guide_relays[ASI_GUIDE_SOUTH]) {
		GUIDER_GUIDE_NORTH_ITEM->number.value = 0;
		GUIDER_GUIDE_SOUTH_ITEM->number.value = 0;
		GUIDER_GUIDE_DEC_PROPERTY->state = INDIGO_OK_STATE;
		indigo_update_property(device, GUIDER_GUIDE_DEC_PROPERTY, NULL);
	}
	PRIVATE_DATA->guide_relays[ASI_GUIDE_SOUTH] = false;
	PRIVATE_DATA->guide_relays[ASI_GUIDE_NORTH] = false;
	*/
}


static indigo_result ccd_attach(indigo_device *device) {
	assert(device != NULL);
	assert(PRIVATE_DATA != NULL);
	if (indigo_ccd_attach(device, DRIVER_VERSION) == INDIGO_OK) {
		pthread_mutex_init(&PRIVATE_DATA->usb_mutex, NULL);
		// -------------------------------------------------------------------------------- PIXEL_FORMAT_PROPERTY
		PIXEL_FORMAT_PROPERTY = indigo_init_switch_property(NULL, device->name, "PIXEL_FORMAT", CCD_ADVANCED_GROUP, "Pixel Format", INDIGO_IDLE_STATE, INDIGO_RW_PERM, INDIGO_ONE_OF_MANY_RULE, QHY_MAX_FORMATS);
		if (PIXEL_FORMAT_PROPERTY == NULL)
			return INDIGO_FAILED;

		int format_count = 0;
		/*
		if (pixel_format_supported(device, ASI_IMG_RAW8)) {
			indigo_init_switch_item(PIXEL_FORMAT_PROPERTY->items + format_count, RAW8_NAME, RAW8_NAME, true);
			format_count++;
		}
		if (pixel_format_supported(device, ASI_IMG_RGB24)) {
			indigo_init_switch_item(PIXEL_FORMAT_PROPERTY->items + format_count, RGB24_NAME, RGB24_NAME, false);
			format_count++;
		}
		if (pixel_format_supported(device, ASI_IMG_RAW16)) {
			indigo_init_switch_item(PIXEL_FORMAT_PROPERTY->items + format_count, RAW16_NAME, RAW16_NAME, false);
			format_count++;
		}
		if (pixel_format_supported(device, ASI_IMG_Y8)) {
			indigo_init_switch_item(PIXEL_FORMAT_PROPERTY->items + format_count, Y8_NAME, Y8_NAME, false);
			format_count++;
		}
		*/
		PIXEL_FORMAT_PROPERTY->count = format_count;
		int mode_count = 0;
		char name[32], label[64];
		/*
		for (int num = 0; (num < 16) && PRIVATE_DATA->info.SupportedBins[num]; num++) {
			int bin = PRIVATE_DATA->info.SupportedBins[num];
			if (pixel_format_supported(device, ASI_IMG_RAW8)) {
				snprintf(name, 32, "%s %dx%d", RAW8_NAME, bin, bin);
				snprintf(label, 64, "%s %dx%d", RAW8_NAME, (int)CCD_FRAME_WIDTH_ITEM->number.value / bin, (int)CCD_FRAME_HEIGHT_ITEM->number.value / bin);
				indigo_init_switch_item(CCD_MODE_PROPERTY->items + mode_count, name, label, bin == 1);
				mode_count++;
			}
			if (pixel_format_supported(device, ASI_IMG_RGB24)) {
				snprintf(name, 32, "%s %dx%d", RGB24_NAME, bin, bin);
				snprintf(label, 64, "%s %dx%d", RGB24_NAME, (int)CCD_FRAME_WIDTH_ITEM->number.value / bin, (int)CCD_FRAME_HEIGHT_ITEM->number.value / bin);
				indigo_init_switch_item(CCD_MODE_PROPERTY->items + mode_count, name, label, false);
				mode_count++;
			}
			if (pixel_format_supported(device, ASI_IMG_RAW16)) {
				snprintf(name, 32, "%s %dx%d", RAW16_NAME, bin, bin);
				snprintf(label, 64, "%s %dx%d", RAW16_NAME, (int)CCD_FRAME_WIDTH_ITEM->number.value / bin, (int)CCD_FRAME_HEIGHT_ITEM->number.value / bin);
				indigo_init_switch_item(CCD_MODE_PROPERTY->items + mode_count, name, label, false);
				mode_count++;
			}
			if (pixel_format_supported(device, ASI_IMG_Y8)) {
				snprintf(name, 32, "%s %dx%d", Y8_NAME, bin, bin);
				snprintf(label, 64, "%s %dx%d", Y8_NAME, (int)CCD_FRAME_WIDTH_ITEM->number.value / bin, (int)CCD_FRAME_HEIGHT_ITEM->number.value / bin);
				indigo_init_switch_item(CCD_MODE_PROPERTY->items + mode_count, name, label, false);
				mode_count++;
			}
		}
		*/
		CCD_MODE_PROPERTY->count = mode_count;
		// -------------------------------------------------------------------------------- CCD_STREAMING
		CCD_STREAMING_PROPERTY->hidden = true;
		CCD_STREAMING_EXPOSURE_ITEM->number.max = 4.0;
		// -------------------------------------------------------------------------------- ASI_ADVANCED
		QHY_ADVANCED_PROPERTY = indigo_init_number_property(NULL, device->name, "ASI_ADVANCED", CCD_ADVANCED_GROUP, "Advanced", INDIGO_IDLE_STATE, INDIGO_RW_PERM, 0);
		if (QHY_ADVANCED_PROPERTY == NULL)
			return INDIGO_FAILED;
		// --------------------------------------------------------------------------------
		return indigo_ccd_enumerate_properties(device, NULL, NULL);
	}
	return INDIGO_FAILED;
}

static indigo_result handle_advanced_property(indigo_device *device, indigo_property *property) {
	int ctrl_count;
	//ASI_CONTROL_CAPS ctrl_caps;
	//ASI_ERROR_CODE res;

	pthread_mutex_lock(&PRIVATE_DATA->usb_mutex);

	/*
	res = ASIGetNumOfControls(id, &ctrl_count);
	if (res) {
		pthread_mutex_unlock(&PRIVATE_DATA->usb_mutex);
		INDIGO_DRIVER_ERROR(DRIVER_NAME, "ASIGetNumOfControls(%d) = %d", id, res);
		return INDIGO_NOT_FOUND;
	}

	for(int ctrl_no = 0; ctrl_no < ctrl_count; ctrl_no++) {
		ASIGetControlCaps(id, ctrl_no, &ctrl_caps);
		for(int item = 0; item < property->count; item++) {
			if(!strncmp(ctrl_caps.Name, property->items[item].name, INDIGO_NAME_SIZE)) {
				res = ASISetControlValue(id, ctrl_caps.ControlType,property->items[item].number.value, ASI_FALSE);
				if (res) INDIGO_DRIVER_ERROR(DRIVER_NAME, "ASISetControlValue(%d, %s) = %d", id, ctrl_caps.Name, res);
			}
		}
	}
	*/
	pthread_mutex_unlock(&PRIVATE_DATA->usb_mutex);
	return INDIGO_OK;
}

/*
static indigo_result init_camera_property(indigo_device *device, ... ctrl_caps) {

	long value;
	ASI_ERROR_CODE res;
	ASI_BOOL unused;

	if (ctrl_caps.ControlType == ASI_EXPOSURE) {
		CCD_EXPOSURE_PROPERTY->hidden = false;
		if(ctrl_caps.IsWritable)
			CCD_EXPOSURE_PROPERTY->perm = INDIGO_RW_PERM;
		else
			CCD_EXPOSURE_PROPERTY->perm = INDIGO_RO_PERM;

		CCD_EXPOSURE_ITEM->number.min = us2s(ctrl_caps.MinValue);
		CCD_EXPOSURE_ITEM->number.max = us2s(ctrl_caps.MaxValue);
		pthread_mutex_lock(&PRIVATE_DATA->usb_mutex);
		res = ASIGetControlValue(id, ASI_EXPOSURE, &value, &unused);
		pthread_mutex_unlock(&PRIVATE_DATA->usb_mutex);
		if (res) INDIGO_DRIVER_ERROR(DRIVER_NAME, "ASIGetControlValue(%d, ASI_EXPOSURE) = %d", id, res);
		CCD_EXPOSURE_ITEM->number.value = us2s(value);
		return INDIGO_OK;
	}

	if (ctrl_caps.ControlType == ASI_GAIN) {
		CCD_GAIN_PROPERTY->hidden = false;
		if(ctrl_caps.IsWritable)
			CCD_GAIN_PROPERTY->perm = INDIGO_RW_PERM;
		else
			CCD_GAIN_PROPERTY->perm = INDIGO_RO_PERM;

		CCD_GAIN_ITEM->number.min = ctrl_caps.MinValue;
		CCD_GAIN_ITEM->number.max = ctrl_caps.MaxValue;
		pthread_mutex_lock(&PRIVATE_DATA->usb_mutex);
		res = ASIGetControlValue(id, ASI_GAIN, &value, &unused);
		pthread_mutex_unlock(&PRIVATE_DATA->usb_mutex);
		if (res) INDIGO_DRIVER_ERROR(DRIVER_NAME, "ASIGetControlValue(%d, ASI_GAIN) = %d", id, res);
		CCD_GAIN_ITEM->number.value = value;
		CCD_GAIN_ITEM->number.step = 1;
		return INDIGO_OK;
	}

	if (ctrl_caps.ControlType == ASI_GAMMA) {
		CCD_GAMMA_PROPERTY->hidden = false;
		if(ctrl_caps.IsWritable)
			CCD_GAMMA_PROPERTY->perm = INDIGO_RW_PERM;
		else
			CCD_GAMMA_PROPERTY->perm = INDIGO_RO_PERM;

		CCD_GAMMA_ITEM->number.min = ctrl_caps.MinValue;
		CCD_GAMMA_ITEM->number.max = ctrl_caps.MaxValue;
		pthread_mutex_lock(&PRIVATE_DATA->usb_mutex);
		res = ASIGetControlValue(id, ASI_GAMMA, &value, &unused);
		pthread_mutex_unlock(&PRIVATE_DATA->usb_mutex);
		if (res) INDIGO_DRIVER_ERROR(DRIVER_NAME, "ASIGetControlValue(%d, ASI_GAMMA) = %d", id, res);
		CCD_GAMMA_ITEM->number.value = value;
		CCD_GAMMA_ITEM->number.step = 1;
		return INDIGO_OK;
	}

	if (ctrl_caps.ControlType == ASI_TARGET_TEMP) {
		CCD_TEMPERATURE_PROPERTY->hidden = false;
		if(ctrl_caps.IsWritable)
			CCD_TEMPERATURE_PROPERTY->perm = INDIGO_RW_PERM;
		else
			CCD_TEMPERATURE_PROPERTY->perm = INDIGO_RO_PERM;

		CCD_TEMPERATURE_ITEM->number.min = ctrl_caps.MinValue;
		CCD_TEMPERATURE_ITEM->number.max = ctrl_caps.MaxValue;
		CCD_TEMPERATURE_ITEM->number.value = ctrl_caps.DefaultValue;
		PRIVATE_DATA->target_temperature = ctrl_caps.DefaultValue;
		PRIVATE_DATA->can_check_temperature = true;
		return INDIGO_OK;
	}

	if (ctrl_caps.ControlType == ASI_TEMPERATURE) {
		if (CCD_TEMPERATURE_PROPERTY->hidden) {
			PRIVATE_DATA->can_check_temperature = true;
			CCD_TEMPERATURE_PROPERTY->perm = INDIGO_RO_PERM;
			CCD_TEMPERATURE_PROPERTY->hidden = false;
		}
		PRIVATE_DATA->has_temperature_sensor = true;
		return INDIGO_OK;
	}

	if (ctrl_caps.ControlType == ASI_COOLER_ON) {
		CCD_COOLER_PROPERTY->hidden = false;
		if(ctrl_caps.IsWritable)
			CCD_COOLER_PROPERTY->perm = INDIGO_RW_PERM;
		else
			CCD_COOLER_PROPERTY->perm = INDIGO_RO_PERM;

		return INDIGO_OK;
	}

	if (ctrl_caps.ControlType == ASI_COOLER_POWER_PERC) {
		CCD_COOLER_POWER_PROPERTY->hidden = false;
		if(ctrl_caps.IsWritable)
			CCD_COOLER_POWER_PROPERTY->perm = INDIGO_RW_PERM;
		else
			CCD_COOLER_POWER_PROPERTY->perm = INDIGO_RO_PERM;

		CCD_COOLER_POWER_ITEM->number.min = ctrl_caps.MinValue;
		CCD_COOLER_POWER_ITEM->number.max = ctrl_caps.MaxValue;
		pthread_mutex_lock(&PRIVATE_DATA->usb_mutex);
		res = ASIGetControlValue(id, ASI_COOLER_POWER_PERC, &value, &unused);
		pthread_mutex_unlock(&PRIVATE_DATA->usb_mutex);
		if (res) INDIGO_DRIVER_ERROR(DRIVER_NAME, "ASIGetControlValue(%d, ASI_COOLER_POWER_PERC) = %d", id, res);
		CCD_COOLER_POWER_ITEM->number.value = value;
		return INDIGO_OK;
	}

	int offset = QHY_ADVANCED_PROPERTY->count;
	pthread_mutex_lock(&PRIVATE_DATA->usb_mutex);
	res = ASISetControlValue(id, ctrl_caps.ControlType, ctrl_caps.DefaultValue, false);
	pthread_mutex_unlock(&PRIVATE_DATA->usb_mutex);
	if (res)
		INDIGO_DRIVER_ERROR(DRIVER_NAME, "ASISetControlValue(%d, %s) = %d", id, ctrl_caps.Name, res);
	else {
		QHY_ADVANCED_PROPERTY = indigo_resize_property(QHY_ADVANCED_PROPERTY, offset + 1);
		indigo_init_number_item(QHY_ADVANCED_PROPERTY->items+offset, ctrl_caps.Name, ctrl_caps.Name, ctrl_caps.MinValue, ctrl_caps.MaxValue, 1, ctrl_caps.DefaultValue);
	}

	return INDIGO_OK;
}
*/

static indigo_result ccd_change_property(indigo_device *device, indigo_client *client, indigo_property *property) {
	assert(device != NULL);
	assert(DEVICE_CONTEXT != NULL);
	assert(property != NULL);

	// -------------------------------------------------------------------------------- CONNECTION -> CCD_INFO, CCD_COOLER, CCD_TEMPERATURE
	if (indigo_property_match(CONNECTION_PROPERTY, property)) {
		indigo_property_copy_values(CONNECTION_PROPERTY, property, false);
		if (CONNECTION_CONNECTED_ITEM->sw.value) {
			if (!device->is_connected) {
				if (qhy_open(device)) {
					int ctrl_count;
					//ASI_CONTROL_CAPS ctrl_caps;

					indigo_define_property(device, PIXEL_FORMAT_PROPERTY, NULL);

					pthread_mutex_lock(&PRIVATE_DATA->usb_mutex);
					int res; // = ASIGetNumOfControls(id, &ctrl_count);
					pthread_mutex_unlock(&PRIVATE_DATA->usb_mutex);
					if (res) {
						//INDIGO_DRIVER_ERROR(DRIVER_NAME, "ASIGetNumOfControls(%d) = %d", id, res);
						return INDIGO_NOT_FOUND;
					}
					QHY_ADVANCED_PROPERTY = indigo_resize_property(QHY_ADVANCED_PROPERTY, 0);
					for(int ctrl_no = 0; ctrl_no < ctrl_count; ctrl_no++) {
						pthread_mutex_lock(&PRIVATE_DATA->usb_mutex);
						//ASIGetControlCaps(id, ctrl_no, &ctrl_caps);
						pthread_mutex_unlock(&PRIVATE_DATA->usb_mutex);
						//init_camera_property(device, ctrl_caps);
					}
					indigo_define_property(device, QHY_ADVANCED_PROPERTY, NULL);

					CCD_INFO_WIDTH_ITEM->number.value = PRIVATE_DATA->frame_width;
					CCD_INFO_HEIGHT_ITEM->number.value = PRIVATE_DATA->frame_height;
					CCD_INFO_PIXEL_SIZE_ITEM->number.value = PRIVATE_DATA-> pixel_width;
					CCD_INFO_PIXEL_WIDTH_ITEM->number.value = PRIVATE_DATA->pixel_width;
					CCD_INFO_PIXEL_HEIGHT_ITEM->number.value = PRIVATE_DATA->pixel_height;
					CCD_INFO_BITS_PER_PIXEL_ITEM->number.value = PRIVATE_DATA->bpp;

					CCD_FRAME_WIDTH_ITEM->number.value = CCD_FRAME_WIDTH_ITEM->number.max = CCD_FRAME_LEFT_ITEM->number.max = PRIVATE_DATA->frame_width;
					CCD_FRAME_HEIGHT_ITEM->number.value = CCD_FRAME_HEIGHT_ITEM->number.max = CCD_FRAME_TOP_ITEM->number.max = PRIVATE_DATA->frame_height;
					CCD_FRAME_BITS_PER_PIXEL_ITEM->number.min = 8;
					CCD_FRAME_BITS_PER_PIXEL_ITEM->number.value = PRIVATE_DATA->bpp;
					CCD_FRAME_BITS_PER_PIXEL_ITEM->number.max = 16;

					/* find max binning */
					int max_bin = 4;
					//for (int num = 0; (num < 16) && PRIVATE_DATA->info.SupportedBins[num]; num++) {
					//	max_bin = PRIVATE_DATA->info.SupportedBins[num];
					//}

					CCD_BIN_PROPERTY->perm = INDIGO_RW_PERM;
					CCD_BIN_HORIZONTAL_ITEM->number.value = CCD_BIN_HORIZONTAL_ITEM->number.min = 1;
					CCD_BIN_HORIZONTAL_ITEM->number.max = max_bin;
					CCD_BIN_VERTICAL_ITEM->number.value = CCD_BIN_VERTICAL_ITEM->number.min = 1;
					CCD_BIN_VERTICAL_ITEM->number.max = max_bin;

					CCD_INFO_MAX_HORIZONAL_BIN_ITEM->number.value = max_bin;
					CCD_INFO_MAX_VERTICAL_BIN_ITEM->number.value = max_bin;

					if (PRIVATE_DATA->has_temperature_sensor) {
						PRIVATE_DATA->temperature_timer = indigo_set_timer(device, 0, ccd_temperature_callback);
					}

					device->is_connected = true;
					CONNECTION_PROPERTY->state = INDIGO_OK_STATE;
				} else {
					CONNECTION_PROPERTY->state = INDIGO_ALERT_STATE;
					indigo_set_switch(CONNECTION_PROPERTY, CONNECTION_DISCONNECTED_ITEM, true);
				}
			}
		} else {
			if(device->is_connected) {
				PRIVATE_DATA->can_check_temperature = false;
				indigo_cancel_timer(device, &PRIVATE_DATA->temperature_timer);
				indigo_delete_property(device, PIXEL_FORMAT_PROPERTY, NULL);
				indigo_delete_property(device, QHY_ADVANCED_PROPERTY, NULL);
				qhy_close(device);
				device->is_connected = false;
				CONNECTION_PROPERTY->state = INDIGO_OK_STATE;
			}
		}
		// -------------------------------------------------------------------------------- CCD_EXPOSURE
	} else if (indigo_property_match(CCD_EXPOSURE_PROPERTY, property)) {
		if (CCD_EXPOSURE_PROPERTY->state == INDIGO_BUSY_STATE || CCD_STREAMING_PROPERTY->state == INDIGO_BUSY_STATE)
			return INDIGO_OK;
		indigo_property_copy_values(CCD_EXPOSURE_PROPERTY, property, false);
		qhy_start_exposure(device, CCD_EXPOSURE_ITEM->number.target, CCD_FRAME_TYPE_DARK_ITEM->sw.value, CCD_FRAME_LEFT_ITEM->number.value, CCD_FRAME_TOP_ITEM->number.value, CCD_FRAME_WIDTH_ITEM->number.value, CCD_FRAME_HEIGHT_ITEM->number.value, CCD_BIN_HORIZONTAL_ITEM->number.value, CCD_BIN_VERTICAL_ITEM->number.value);
		CCD_EXPOSURE_PROPERTY->state = INDIGO_BUSY_STATE;
		indigo_update_property(device, CCD_EXPOSURE_PROPERTY, NULL);
		if (CCD_UPLOAD_MODE_LOCAL_ITEM->sw.value) {
			CCD_IMAGE_FILE_PROPERTY->state = INDIGO_BUSY_STATE;
			indigo_update_property(device, CCD_IMAGE_FILE_PROPERTY, NULL);
		} else {
			CCD_IMAGE_PROPERTY->state = INDIGO_BUSY_STATE;
			indigo_update_property(device, CCD_IMAGE_PROPERTY, NULL);
		}
		if (CCD_EXPOSURE_ITEM->number.target > 4)
			PRIVATE_DATA->exposure_timer = indigo_set_timer(device, CCD_EXPOSURE_ITEM->number.target - 4, clear_reg_timer_callback);
		else {
			PRIVATE_DATA->can_check_temperature = false;
			PRIVATE_DATA->exposure_timer = indigo_set_timer(device, CCD_EXPOSURE_ITEM->number.target, exposure_timer_callback);
		}
	} else if (indigo_property_match(CCD_STREAMING_PROPERTY, property)) {
		// -------------------------------------------------------------------------------- CCD_STREAMING
		if (CCD_EXPOSURE_PROPERTY->state == INDIGO_BUSY_STATE || CCD_STREAMING_PROPERTY->state == INDIGO_BUSY_STATE)
			return INDIGO_OK;
		indigo_property_copy_values(CCD_STREAMING_PROPERTY, property, false);
		CCD_STREAMING_PROPERTY->state = INDIGO_BUSY_STATE;
		indigo_update_property(device, CCD_STREAMING_PROPERTY, NULL);
		if (CCD_UPLOAD_MODE_LOCAL_ITEM->sw.value) {
			CCD_IMAGE_FILE_PROPERTY->state = INDIGO_BUSY_STATE;
			indigo_update_property(device, CCD_IMAGE_FILE_PROPERTY, NULL);
		} else {
			CCD_IMAGE_PROPERTY->state = INDIGO_BUSY_STATE;
			indigo_update_property(device, CCD_IMAGE_PROPERTY, NULL);
		}
		PRIVATE_DATA->exposure_timer = indigo_set_timer(device, 0, streaming_timer_callback);
		return INDIGO_OK;
		// -------------------------------------------------------------------------------- CCD_ABORT_EXPOSURE
	} else if (indigo_property_match(CCD_ABORT_EXPOSURE_PROPERTY, property)) {
		if (CCD_EXPOSURE_PROPERTY->state == INDIGO_BUSY_STATE) {
			indigo_cancel_timer(device, &PRIVATE_DATA->exposure_timer);
			qhy_abort_exposure(device);
		} else if (CCD_STREAMING_PROPERTY->state == INDIGO_BUSY_STATE && CCD_STREAMING_COUNT_ITEM->number.value != 0) {
			CCD_STREAMING_COUNT_ITEM->number.value = 0;
		}
		PRIVATE_DATA->can_check_temperature = true;
		indigo_property_copy_values(CCD_ABORT_EXPOSURE_PROPERTY, property, false);
		// -------------------------------------------------------------------------------- CCD_COOLER
	} else if (indigo_property_match(CCD_COOLER_PROPERTY, property)) {
		//INDIGO_DRIVER_ERROR(DRIVER_NAME, "COOOLER = %d %d", CCD_COOLER_OFF_ITEM->sw.value, CCD_COOLER_ON_ITEM->sw.value));
		indigo_property_copy_values(CCD_COOLER_PROPERTY, property, false);
		if (CONNECTION_CONNECTED_ITEM->sw.value && !CCD_COOLER_PROPERTY->hidden) {
			CCD_COOLER_PROPERTY->state = INDIGO_BUSY_STATE;
			indigo_update_property(device, CCD_COOLER_PROPERTY, NULL);
		}
		return INDIGO_OK;
		// -------------------------------------------------------------------------------- CCD_TEMPERATURE
	} else if (indigo_property_match(CCD_TEMPERATURE_PROPERTY, property)) {
		indigo_property_copy_values(CCD_TEMPERATURE_PROPERTY, property, false);
		if (CONNECTION_CONNECTED_ITEM->sw.value && !CCD_COOLER_PROPERTY->hidden) {
			PRIVATE_DATA->target_temperature = CCD_TEMPERATURE_ITEM->number.value;
			CCD_TEMPERATURE_ITEM->number.value = PRIVATE_DATA->current_temperature;
			/* if (CCD_COOLER_OFF_ITEM->sw.value) {
				indigo_set_switch(CCD_COOLER_PROPERTY, CCD_COOLER_ON_ITEM, true);
				CCD_COOLER_PROPERTY->state = INDIGO_BUSY_STATE;
				indigo_update_property(device, CCD_COOLER_PROPERTY, NULL);
			 } */
			CCD_TEMPERATURE_PROPERTY->state = INDIGO_BUSY_STATE;
			indigo_update_property(device, CCD_TEMPERATURE_PROPERTY, "Target Temperature = %.2f", PRIVATE_DATA->target_temperature);
		}
		return INDIGO_OK;
		// ------------------------------------------------------------------------------- GAMMA
	} else if (indigo_property_match(CCD_GAMMA_PROPERTY, property)) {
		CCD_GAMMA_PROPERTY->state = INDIGO_IDLE_STATE;
		indigo_property_copy_values(CCD_GAMMA_PROPERTY, property, false);

		pthread_mutex_lock(&PRIVATE_DATA->usb_mutex);
		int res; // = ASISetControlValue(PRIVATE_DATA->dev_id, ASI_GAMMA, (long)(CCD_GAMMA_ITEM->number.value), ASI_FALSE);
		pthread_mutex_unlock(&PRIVATE_DATA->usb_mutex);
		//if (res) INDIGO_DRIVER_ERROR(DRIVER_NAME, "ASISetControlValue(%d, ASI_GAMMA) = %d", PRIVATE_DATA->dev_id, res);

		CCD_GAMMA_PROPERTY->state = INDIGO_OK_STATE;
		if (IS_CONNECTED)
			indigo_update_property(device, CCD_GAMMA_PROPERTY, NULL);
		return INDIGO_OK;
		// ------------------------------------------------------------------------------- GAIN
	} else if (indigo_property_match(CCD_GAIN_PROPERTY, property)) {
		CCD_GAIN_PROPERTY->state = INDIGO_IDLE_STATE;
		indigo_property_copy_values(CCD_GAIN_PROPERTY, property, false);

		pthread_mutex_lock(&PRIVATE_DATA->usb_mutex);
		int res; // = ASISetControlValue(PRIVATE_DATA->dev_id, ASI_GAIN, (long)(CCD_GAIN_ITEM->number.value), ASI_FALSE);
		pthread_mutex_unlock(&PRIVATE_DATA->usb_mutex);
		//if (res) INDIGO_DRIVER_ERROR(DRIVER_NAME, "ASISetControlValue(%d, ASI_GAIN) = %d", PRIVATE_DATA->dev_id, res);

		CCD_GAIN_PROPERTY->state = INDIGO_OK_STATE;
		if (IS_CONNECTED)
			indigo_update_property(device, CCD_GAIN_PROPERTY, NULL);
		return INDIGO_OK;
		// ------------------------------------------------------------------------------- CCD_FRAME
	} else if (indigo_property_match(CCD_FRAME_PROPERTY, property)) {
		indigo_property_copy_values(CCD_FRAME_PROPERTY, property, false);
		//CCD_FRAME_WIDTH_ITEM->number.value = CCD_FRAME_WIDTH_ITEM->number.target = 8 * (int)(CCD_FRAME_WIDTH_ITEM->number.value / 8);
		//CCD_FRAME_HEIGHT_ITEM->number.value = CCD_FRAME_HEIGHT_ITEM->number.target = 2 * (int)(CCD_FRAME_HEIGHT_ITEM->number.value / 2);
		if (CCD_FRAME_WIDTH_ITEM->number.value / CCD_BIN_HORIZONTAL_ITEM->number.value < 64)
			CCD_FRAME_WIDTH_ITEM->number.value = 64 * CCD_BIN_HORIZONTAL_ITEM->number.value;
		if (CCD_FRAME_HEIGHT_ITEM->number.value / CCD_BIN_VERTICAL_ITEM->number.value < 64)
			CCD_FRAME_HEIGHT_ITEM->number.value = 64 * CCD_BIN_VERTICAL_ITEM->number.value;
		CCD_FRAME_PROPERTY->state = INDIGO_OK_STATE;
		CCD_FRAME_BITS_PER_PIXEL_ITEM->number.value = (CCD_FRAME_BITS_PER_PIXEL_ITEM->number.value > 8) ? 16 : 8;
		if (IS_CONNECTED)
			indigo_update_property(device, CCD_FRAME_PROPERTY, NULL);
		return INDIGO_OK;
		// -------------------------------------------------------------------------------- PIXEL_FORMAT
	} else if (indigo_property_match(PIXEL_FORMAT_PROPERTY, property)) {
		if (CCD_EXPOSURE_PROPERTY->state == INDIGO_BUSY_STATE || CCD_STREAMING_PROPERTY->state == INDIGO_BUSY_STATE) {
			PIXEL_FORMAT_PROPERTY->state = INDIGO_ALERT_STATE;
			indigo_update_property(device, PIXEL_FORMAT_PROPERTY, "Exposure in progress, pixel format can not be changed.");
			return INDIGO_OK;
		}
		indigo_property_copy_values(PIXEL_FORMAT_PROPERTY, property, false);
		PIXEL_FORMAT_PROPERTY->state = INDIGO_OK_STATE;

		CCD_FRAME_BITS_PER_PIXEL_ITEM->number.value = (CCD_FRAME_BITS_PER_PIXEL_ITEM->number.value > 8) ? 16 : 8;
		CCD_FRAME_PROPERTY->state = INDIGO_OK_STATE;

		int horizontal_bin = (int)CCD_BIN_HORIZONTAL_ITEM->number.value;
		int vertical_bin = (int)CCD_BIN_VERTICAL_ITEM->number.value;
		char name[32] = "";
		for (int i = 0; i < PIXEL_FORMAT_PROPERTY->count; i++) {
			if (PIXEL_FORMAT_PROPERTY->items[i].sw.value) {
				snprintf(name, 32, "%s %dx%d", PIXEL_FORMAT_PROPERTY->items[i].name, horizontal_bin, vertical_bin);
				break;
			}
		}
		for (int i = 0; i < CCD_MODE_PROPERTY->count; i++) {
			indigo_item *item = &CCD_MODE_PROPERTY->items[i];
			item->sw.value = !strcmp(item->name, name);
		}
		CCD_MODE_PROPERTY->state = INDIGO_OK_STATE;
		if (IS_CONNECTED) {
			indigo_update_property(device, CCD_FRAME_PROPERTY, NULL);
			indigo_update_property(device, CCD_MODE_PROPERTY, NULL);
			indigo_update_property(device, PIXEL_FORMAT_PROPERTY, NULL);
		}
		return INDIGO_OK;
		// -------------------------------------------------------------------------------- ADVANCED
	} else if (indigo_property_match(QHY_ADVANCED_PROPERTY, property)) {
		if (CCD_EXPOSURE_PROPERTY->state == INDIGO_BUSY_STATE || CCD_STREAMING_PROPERTY->state == INDIGO_BUSY_STATE) {
			QHY_ADVANCED_PROPERTY->state = INDIGO_ALERT_STATE;
			indigo_update_property(device, QHY_ADVANCED_PROPERTY, "Exposure in progress, advanced settings can not be changed.");
			return INDIGO_OK;
		}
		handle_advanced_property(device, property);
		indigo_property_copy_values(QHY_ADVANCED_PROPERTY, property, false);
		QHY_ADVANCED_PROPERTY->state = INDIGO_OK_STATE;
		if (IS_CONNECTED)
			indigo_update_property(device, QHY_ADVANCED_PROPERTY, NULL);
		return INDIGO_OK;
		// -------------------------------------------------------------------------------- CCD_MODE
	} else if (indigo_property_match(CCD_MODE_PROPERTY, property)) {
		indigo_property_copy_values(CCD_MODE_PROPERTY, property, false);
		char name[32] = "";
		int h, v;
		for (int i = 0; i < CCD_MODE_PROPERTY->count; i++) {
			indigo_item *item = &CCD_MODE_PROPERTY->items[i];
			if (item->sw.value) {
				for (int j = 0; j < PIXEL_FORMAT_PROPERTY->count; j++) {
					snprintf(name, 32, "%s %%dx%%d", PIXEL_FORMAT_PROPERTY->items[j].name);
					if (sscanf(item->name, name, &h, &v) == 2) {
						CCD_BIN_HORIZONTAL_ITEM->number.value = CCD_BIN_HORIZONTAL_ITEM->number.target = h;
						CCD_BIN_VERTICAL_ITEM->number.value = CCD_BIN_VERTICAL_ITEM->number.target = v;
						PIXEL_FORMAT_PROPERTY->items[j].sw.value = true;
					} else {
						PIXEL_FORMAT_PROPERTY->items[j].sw.value = false;
					}
				}
				break;
			}
		}
		CCD_FRAME_BITS_PER_PIXEL_ITEM->number.value = CCD_FRAME_BITS_PER_PIXEL_ITEM->number.min = CCD_FRAME_BITS_PER_PIXEL_ITEM->number.max = get_pixel_depth(device);
		if (IS_CONNECTED) {
			PIXEL_FORMAT_PROPERTY->state = INDIGO_OK_STATE;
			indigo_update_property(device, PIXEL_FORMAT_PROPERTY, NULL);
			CCD_FRAME_PROPERTY->state = INDIGO_OK_STATE;
			indigo_update_property(device, CCD_FRAME_PROPERTY, NULL);
			CCD_BIN_PROPERTY->state = INDIGO_OK_STATE;
			indigo_update_property(device, CCD_BIN_PROPERTY, NULL);
			CCD_MODE_PROPERTY->state = INDIGO_OK_STATE;
			indigo_update_property(device, CCD_MODE_PROPERTY, NULL);
		}
		return INDIGO_OK;
	} else if (indigo_property_match(CCD_BIN_PROPERTY, property)) {
		// -------------------------------------------------------------------------------- CCD_BIN
		indigo_property_copy_values(CCD_BIN_PROPERTY, property, false);
		CCD_BIN_PROPERTY->state = INDIGO_OK_STATE;
		int horizontal_bin = (int)CCD_BIN_HORIZONTAL_ITEM->number.value;
		int vertical_bin = (int)CCD_BIN_VERTICAL_ITEM->number.value;
		char name[32] = "";
		for (int i = 0; i < PIXEL_FORMAT_PROPERTY->count; i++) {
			if (PIXEL_FORMAT_PROPERTY->items[i].sw.value) {
				snprintf(name, 32, "%s %dx%d", PIXEL_FORMAT_PROPERTY->items[i].name, horizontal_bin, vertical_bin);
				break;
			}
		}
		for (int i = 0; i < CCD_MODE_PROPERTY->count; i++) {
			indigo_item *item = &CCD_MODE_PROPERTY->items[i];
			item->sw.value = !strcmp(item->name, name);
		}
		CCD_MODE_PROPERTY->state = INDIGO_OK_STATE;
		if (IS_CONNECTED) {
			indigo_update_property(device, CCD_MODE_PROPERTY, NULL);
			indigo_update_property(device, CCD_BIN_PROPERTY, NULL);
		}
		return INDIGO_OK;
	} else if (indigo_property_match(CONFIG_PROPERTY, property)) {
		// -------------------------------------------------------------------------------- CONFIG
		if (indigo_switch_match(CONFIG_SAVE_ITEM, property)) {
			indigo_save_property(device, NULL, PIXEL_FORMAT_PROPERTY);
			indigo_save_property(device, NULL, QHY_ADVANCED_PROPERTY);
		}
	}
	return indigo_ccd_change_property(device, client, property);
}

static indigo_result ccd_detach(indigo_device *device) {
	assert(device != NULL);
	if (CONNECTION_CONNECTED_ITEM->sw.value)
		indigo_device_disconnect(NULL, device->name);

	INDIGO_DRIVER_LOG(DRIVER_NAME, "'%s' detached.", device->name);

	indigo_release_property(PIXEL_FORMAT_PROPERTY);
	indigo_release_property(QHY_ADVANCED_PROPERTY);

	return indigo_ccd_detach(device);
}

// -------------------------------------------------------------------------------- INDIGO guider device implementation

static indigo_result guider_attach(indigo_device *device) {
	assert(device != NULL);
	assert(PRIVATE_DATA != NULL);
	if (indigo_guider_attach(device, DRIVER_VERSION) == INDIGO_OK) {
		//INDIGO_DRIVER_LOG(DRIVER_NAME, "%s attached", device->name);
		return indigo_guider_enumerate_properties(device, NULL, NULL);
	}
	return INDIGO_FAILED;
}

static indigo_result guider_change_property(indigo_device *device, indigo_client *client, indigo_property *property) {
	assert(device != NULL);
	assert(DEVICE_CONTEXT != NULL);
	assert(property != NULL);
	int res;

	if (indigo_property_match(CONNECTION_PROPERTY, property)) {
		// -------------------------------------------------------------------------------- CONNECTION
		indigo_property_copy_values(CONNECTION_PROPERTY, property, false);
		if (CONNECTION_CONNECTED_ITEM->sw.value) {
			if (!device->is_connected) {
				if (qhy_open(device)) {
					CONNECTION_PROPERTY->state = INDIGO_OK_STATE;
					GUIDER_GUIDE_DEC_PROPERTY->hidden = false;
					GUIDER_GUIDE_RA_PROPERTY->hidden = false;
					device->is_connected = true;
				} else {
					CONNECTION_PROPERTY->state = INDIGO_ALERT_STATE;
					indigo_set_switch(CONNECTION_PROPERTY, CONNECTION_DISCONNECTED_ITEM, true);
				}
			}
		} else {
			if (device->is_connected) {
				qhy_close(device);
				device->is_connected = false;
				CONNECTION_PROPERTY->state = INDIGO_OK_STATE;
			}
		}
	} else if (indigo_property_match(GUIDER_GUIDE_DEC_PROPERTY, property)) {
		// -------------------------------------------------------------------------------- GUIDER_GUIDE_DEC
		indigo_property_copy_values(GUIDER_GUIDE_DEC_PROPERTY, property, false);
		indigo_cancel_timer(device, &PRIVATE_DATA->guider_timer_dec);
		int duration = GUIDER_GUIDE_NORTH_ITEM->number.value;
		if (duration > 0) {
			pthread_mutex_lock(&PRIVATE_DATA->usb_mutex);
			//res = ASIPulseGuideOn(id, ASI_GUIDE_NORTH);
			pthread_mutex_unlock(&PRIVATE_DATA->usb_mutex);

			//if (res) INDIGO_DRIVER_ERROR(DRIVER_NAME, "ASIPulseGuideOn(%d, ASI_GUIDE_NORTH) = %d", id, res);
			PRIVATE_DATA->guider_timer_dec = indigo_set_timer(device, duration/1000.0, guider_timer_callback_dec);
			//PRIVATE_DATA->guide_relays[ASI_GUIDE_NORTH] = true;
		} else {
			int duration = GUIDER_GUIDE_SOUTH_ITEM->number.value;
			if (duration > 0) {
				pthread_mutex_lock(&PRIVATE_DATA->usb_mutex);
				//res = ASIPulseGuideOn(id, ASI_GUIDE_SOUTH);
				pthread_mutex_unlock(&PRIVATE_DATA->usb_mutex);

				//if (res) INDIGO_DRIVER_ERROR(DRIVER_NAME, "ASIPulseGuideOn(%d, ASI_GUIDE_SOUTH) = %d", id, res);
				PRIVATE_DATA->guider_timer_dec = indigo_set_timer(device, duration/1000.0, guider_timer_callback_dec);
				//PRIVATE_DATA->guide_relays[ASI_GUIDE_SOUTH] = true;
			}
		}

		//if (PRIVATE_DATA->guide_relays[ASI_GUIDE_SOUTH] || PRIVATE_DATA->guide_relays[ASI_GUIDE_NORTH])
		//	GUIDER_GUIDE_DEC_PROPERTY->state = INDIGO_BUSY_STATE;
		//else
		//	GUIDER_GUIDE_DEC_PROPERTY->state = INDIGO_OK_STATE;

		indigo_update_property(device, GUIDER_GUIDE_DEC_PROPERTY, NULL);
		return INDIGO_OK;
	} else if (indigo_property_match(GUIDER_GUIDE_RA_PROPERTY, property)) {
		// -------------------------------------------------------------------------------- GUIDER_GUIDE_RA
		indigo_property_copy_values(GUIDER_GUIDE_RA_PROPERTY, property, false);
		indigo_cancel_timer(device, &PRIVATE_DATA->guider_timer_ra);
		int duration = GUIDER_GUIDE_EAST_ITEM->number.value;
		if (duration > 0) {
			pthread_mutex_lock(&PRIVATE_DATA->usb_mutex);
			//res = ASIPulseGuideOn(id, ASI_GUIDE_EAST);
			pthread_mutex_unlock(&PRIVATE_DATA->usb_mutex);

			//if (res) INDIGO_DRIVER_ERROR(DRIVER_NAME, "ASIPulseGuideOn(%d, ASI_GUIDE_EAST) = %d", id, res);
			PRIVATE_DATA->guider_timer_ra = indigo_set_timer(device, duration/1000.0, guider_timer_callback_ra);
			//PRIVATE_DATA->guide_relays[ASI_GUIDE_EAST] = true;
		} else {
			int duration = GUIDER_GUIDE_WEST_ITEM->number.value;
			if (duration > 0) {
				pthread_mutex_lock(&PRIVATE_DATA->usb_mutex);
				//res = ASIPulseGuideOn(id, ASI_GUIDE_WEST);
				pthread_mutex_unlock(&PRIVATE_DATA->usb_mutex);

				//if (res) INDIGO_DRIVER_ERROR(DRIVER_NAME, "ASIPulseGuideOn(%d, ASI_GUIDE_WEST) = %d", id, res);
				PRIVATE_DATA->guider_timer_ra = indigo_set_timer(device, duration/1000.0, guider_timer_callback_ra);
				//PRIVATE_DATA->guide_relays[ASI_GUIDE_WEST] = true;
			}
		}

		//if (PRIVATE_DATA->guide_relays[ASI_GUIDE_EAST] || PRIVATE_DATA->guide_relays[ASI_GUIDE_WEST])
		//	GUIDER_GUIDE_RA_PROPERTY->state = INDIGO_BUSY_STATE;
		//else
		//	GUIDER_GUIDE_RA_PROPERTY->state = INDIGO_OK_STATE;

		indigo_update_property(device, GUIDER_GUIDE_RA_PROPERTY, NULL);
		return INDIGO_OK;
		// --------------------------------------------------------------------------------
	}
	return indigo_guider_change_property(device, client, property);
}

static indigo_result guider_detach(indigo_device *device) {
	assert(device != NULL);
	if (CONNECTION_CONNECTED_ITEM->sw.value)
		indigo_device_disconnect(NULL, device->name);
	INDIGO_DRIVER_LOG(DRIVER_NAME, "'%s' detached.", device->name);
	return indigo_guider_detach(device);
}

// -------------------------------------------------------------------------------- hot-plug support

static pthread_mutex_t device_mutex = PTHREAD_MUTEX_INITIALIZER;

#define MAX_DEVICES                   32
#define NOT_FOUND                    (-1)

static indigo_device *devices[MAX_DEVICES] = {NULL};

bool get_usb_path_str(qhyccd_handle *handle, char *path) {
	libusb_device* device = libusb_get_device(handle);
	uint8_t data[10];
	char buf[10];
	int i;

	data[0]=libusb_get_bus_number(device);
	int n = libusb_get_port_numbers(device, &data[1], 9);
	if (n != LIBUSB_ERROR_OVERFLOW) {
		sprintf(path,"%x", data[0]);
		for (i = 1; i <= n; i++) {
			sprintf(buf, "%x", data[i]);
			strcat(path, ".");
			strcat(path, buf);
		}
	} else {
		path[0] = '\0';
		return false;
	}
	return true;
}

static bool find_plugged_device_sid(char *new_sid) {
	int i;
	char sid[MAX_SID_LEN] = {0};
	bool found = false;

	int count = ScanQHYCCD();
	for(i = 0; i < count; i++) {
		GetQHYCCDId(i, sid);
		INDIGO_DRIVER_DEBUG(DRIVER_NAME,"+ %d of %d: %s", i , count, sid);
		found = false;
		for(int slot = 0; slot < MAX_DEVICES; slot++) {
			indigo_device *device = devices[slot];
			if (device == NULL) continue;
			if (PRIVATE_DATA && (!strncmp(PRIVATE_DATA->dev_sid, sid, MAX_SID_LEN))) {
				found = true;
				break;
			}
		}

		if (!found) {
			strncpy(new_sid, sid, MAX_SID_LEN);
			return true;
		}
	}
	new_sid[0] = '\0';
	return false;
}


static int find_available_device_slot() {
	for(int slot = 0; slot < MAX_DEVICES; slot++) {
		if (devices[slot] == NULL) return slot;
	}
	return NOT_FOUND;
}


static int find_device_slot(const char *sid) {
	for(int slot = 0; slot < MAX_DEVICES; slot++) {
		indigo_device *device = devices[slot];
		if (device == NULL) continue;
		if (!strncmp(PRIVATE_DATA->dev_sid, sid, MAX_SID_LEN)) return slot;
	}
	return NOT_FOUND;
}


static int find_unplugged_device_slot() {
	int slot;
	indigo_device *device;
	char sid[MAX_SID_LEN] = {0};
	bool found = true;

	int count = ScanQHYCCD();
	for(slot = 0; slot < MAX_DEVICES; slot++) {
		device = devices[slot];
		if (device == NULL) continue;
		found = false;
		for(int i = 0; i < count; i++) {
			GetQHYCCDId(i, sid);
			INDIGO_DRIVER_DEBUG(DRIVER_NAME,"- %d of %d: %s", i , count, sid);
			if (PRIVATE_DATA && (!strncmp(PRIVATE_DATA->dev_sid, sid, MAX_SID_LEN))) {
				found = true;
				break;
			}
		}
		if (!found) return slot;
	}
	return NOT_FOUND;
}


static void process_plug_event() {
	static indigo_device ccd_template = {
		"", false, NULL, NULL, INDIGO_OK, INDIGO_VERSION_CURRENT,
		ccd_attach,
		qhy_enumerate_properties,
		ccd_change_property,
    NULL,
		ccd_detach
	};
	static indigo_device guider_template = {
		"", false, NULL, NULL, INDIGO_OK, INDIGO_VERSION_CURRENT,
		guider_attach,
		indigo_guider_enumerate_properties,
		guider_change_property,
    NULL,
		guider_detach
	};

	int slot = find_available_device_slot();
	if (slot < 0) {
		INDIGO_DRIVER_ERROR(DRIVER_NAME, "No device slots available.");
		return;
	}

	char sid[MAX_SID_LEN];
	bool found = find_plugged_device_sid(sid);
	if (!found) {
		INDIGO_DRIVER_DEBUG(DRIVER_NAME, "No plugged device found.");
		return;
	}

	char dev_usbpath[MAX_SID_LEN];
	char dev_name[MAX_SID_LEN];
	GetQHYCCDModel(sid, dev_name);

	/* Check if there is a guider port and get usbpath */
	qhyccd_handle *handle;
	handle = OpenQHYCCD(sid);
	if(handle == NULL) {
		INDIGO_DRIVER_DEBUG(DRIVER_NAME, "Camera %s can not be open.", sid);
		return;
	}
	int check_st4 = IsQHYCCDControlAvailable(handle, CONTROL_ST4PORT);
	get_usb_path_str(handle, dev_usbpath);
	CloseQHYCCD(handle);

	indigo_device *device = (indigo_device*)malloc(sizeof(indigo_device));
	assert(device != NULL);
	memcpy(device, &ccd_template, sizeof(indigo_device));
	sprintf(device->name, "%s #%s", dev_name, dev_usbpath);
	INDIGO_DRIVER_LOG(DRIVER_NAME, "'%s' attached.", device->name);
	qhy_private_data *private_data = (qhy_private_data*)malloc(sizeof(qhy_private_data));
	assert(private_data);
	memset(private_data, 0, sizeof(qhy_private_data));
	sprintf(private_data->dev_sid, "%s", sid);
	device->private_data = private_data;
	indigo_async((void *(*)(void *))indigo_attach_device, device);
	devices[slot]=device;

	if(check_st4 == QHYCCD_SUCCESS) {
		slot = find_available_device_slot();
		if (slot < 0) {
			INDIGO_DRIVER_ERROR(DRIVER_NAME, "No device slots available.");
			return;
		}
		device = (indigo_device*)malloc(sizeof(indigo_device));
		assert(device != NULL);
		memcpy(device, &guider_template, sizeof(indigo_device));
		sprintf(device->name, "%s Guider #%s", dev_name, dev_usbpath);
		INDIGO_DRIVER_LOG(DRIVER_NAME, "'%s' attached.", device->name);
		device->private_data = private_data;
		indigo_async((void *(*)(void *))indigo_attach_device, device);
		devices[slot]=device;
	}
}


static void process_unplug_event() {
	int slot;
	bool removed = false;
	qhy_private_data *private_data = NULL;
	while ((slot = find_unplugged_device_slot()) != NOT_FOUND) {
		indigo_device **device = &devices[slot];
		if (*device == NULL) {
			return;
		}
		indigo_detach_device(*device);
		if ((*device)->private_data) {
			private_data = (qhy_private_data*)((*device)->private_data);
		}
		free(*device);
		*device = NULL;
		removed = true;
	}

	if (private_data) {
		CloseQHYCCD(private_data->handle);
		free(private_data);
		private_data = NULL;
	}

	if (!removed) {
		INDIGO_DRIVER_DEBUG(DRIVER_NAME, "No QHY Camera unplugged!");
	}
}


#ifdef __APPLE__
void *plug_thread_func(void *sid) {
	pthread_mutex_lock(&device_mutex);
	char firmware_base_dir[255] = "/usr/local/lib/qhy";
	if (getenv("INDIGO_QHY_FIRMWARE_BASE") != NULL) {
		strncpy(firmware_base_dir, getenv("INDIGO_QHY_FIRMWARE_BASE"), 255);
	}
	OSXInitQHYCCDFirmware(firmware_base_dir);
	process_plug_event();
	pthread_mutex_unlock(&device_mutex);
	pthread_exit(NULL);
	return NULL;
}


void *unplug_thread_func(void *sid) {
	pthread_mutex_lock(&device_mutex);
	process_unplug_event();
	pthread_mutex_unlock(&device_mutex);
	pthread_exit(NULL);
	return NULL;
}
#endif /* __APPLE__ */


static int hotplug_callback(libusb_context *ctx, libusb_device *dev, libusb_hotplug_event event, void *user_data) {
	struct libusb_device_descriptor descriptor;

	pthread_mutex_lock(&device_mutex);
	libusb_get_device_descriptor(dev, &descriptor);
	if ((descriptor.idVendor != QHY_VENDOR_ID1) &&
		(descriptor.idVendor != QHY_VENDOR_ID2) &&
		(descriptor.idVendor != QHY_VENDOR_ID3) &&
		(descriptor.idVendor != QHY_VENDOR_ID4) &&
		(descriptor.idVendor != QHY_VENDOR_ID5)) {
		pthread_mutex_unlock(&device_mutex);
		return 0;
	}
	INDIGO_DRIVER_DEBUG(DRIVER_NAME, "Hotplug: vid=%x pid=%x", descriptor.idVendor, descriptor.idProduct);
	switch (event) {
		case LIBUSB_HOTPLUG_EVENT_DEVICE_ARRIVED: {
			#ifdef __APPLE__
				pthread_t plug_thread;
				/* This is ugly hack but otherwise QHY5IIL does not work!!!
				   The camera does not respond in the hotpliug callback on MacOS,
				   so the thread waits the callback to complete and initializes
				   the camera.
				 */
				if (pthread_create(&plug_thread, NULL, plug_thread_func, NULL)) {
					INDIGO_DRIVER_ERROR(DRIVER_NAME,"Error creating thread for firmware loader");
				}
			#else
				process_plug_event();
			#endif /* __APPLE__ */
			break;
		}
		case LIBUSB_HOTPLUG_EVENT_DEVICE_LEFT: {
			#ifdef __APPLE__
				pthread_t unplug_thread;
				/* This is ugly hack but otherwise QHY5IIL does not work!!!
				   See the note in LIBUSB_HOTPLUG_EVENT_DEVICE_ARRIVED case.
				*/
				if (pthread_create(&unplug_thread, NULL, unplug_thread_func, NULL)) {
					INDIGO_DRIVER_ERROR(DRIVER_NAME,"Error creating thread for firmware loader");
				}
			#else
				process_unplug_event();
			#endif /* __APPLE__ */
			break;
		}
	}
	pthread_mutex_unlock(&device_mutex);
	return 0;
};


static void remove_all_devices() {
	int i, k;
	qhy_private_data *pds[MAX_DEVICES] = {NULL};
	qhy_private_data *freed_pds[MAX_DEVICES] = {NULL};

	for(i = 0; i < MAX_DEVICES; i++) {
		indigo_device *device = devices[i];
		if (device == NULL) continue;
		if (PRIVATE_DATA) pds[i] = PRIVATE_DATA; /* preserve pointers to private data */
		indigo_detach_device(device);
		free(device);
		device = NULL;
		devices[i] = NULL;
	}
	/* free private data */
	bool found;
	for(i = 0; i < MAX_DEVICES; i++) {
		found = false;
		for(k = 0; k <= i; k++) {
			if (freed_pds[k] == pds[i]) {
				INDIGO_DRIVER_DEBUG(DRIVER_NAME,"freed_pds[%d] = %10p  pds[%d] = %10p => prevent free", k,freed_pds[k],  i, pds[i]);
				found = true; /* prevent double free */
				break;
			}
		}
		if (!found && pds[i]) {
			INDIGO_DRIVER_DEBUG(DRIVER_NAME,"freed_pds[%d] = %10p  pds[%d] = %10p => FREE", k,freed_pds[k],  i, pds[i]);
			freed_pds[i] = pds[i];
			free(pds[i]);
		}
	}
}


static libusb_hotplug_callback_handle callback_handle;

indigo_result indigo_ccd_qhy(indigo_driver_action action, indigo_driver_info *info) {
	static indigo_driver_action last_action = INDIGO_DRIVER_SHUTDOWN;
	int rc;
	SET_DRIVER_INFO(info, "QHY Camera", __FUNCTION__, DRIVER_VERSION, last_action);

	if (action == last_action)
		return INDIGO_OK;

	switch (action) {
		case INDIGO_DRIVER_INIT:
			last_action = action;
			SetQHYCCDLogLevel(LOG_LEVEL_FATAL);
			rc = InitQHYCCDResource();
			if (rc != QHYCCD_SUCCESS) return INDIGO_FAILED;
			indigo_start_usb_event_handler();
			rc = libusb_hotplug_register_callback(NULL, (libusb_hotplug_event)(LIBUSB_HOTPLUG_EVENT_DEVICE_ARRIVED | LIBUSB_HOTPLUG_EVENT_DEVICE_LEFT), LIBUSB_HOTPLUG_ENUMERATE, LIBUSB_HOTPLUG_MATCH_ANY, LIBUSB_HOTPLUG_MATCH_ANY, LIBUSB_HOTPLUG_MATCH_ANY, hotplug_callback, NULL, &callback_handle);
			INDIGO_DRIVER_DEBUG(DRIVER_NAME, "libusb_hotplug_register_callback ->  %s", rc < 0 ? libusb_error_name(rc) : "OK");
			return rc >= 0 ? INDIGO_OK : INDIGO_FAILED;

		case INDIGO_DRIVER_SHUTDOWN:
			last_action = action;
			libusb_hotplug_deregister_callback(NULL, callback_handle);
			INDIGO_DRIVER_DEBUG(DRIVER_NAME, "libusb_hotplug_deregister_callback");
			remove_all_devices();
			ReleaseQHYCCDResource();
			break;

		case INDIGO_DRIVER_INFO:
			break;
	}

	return INDIGO_OK;
}<|MERGE_RESOLUTION|>--- conflicted
+++ resolved
@@ -364,12 +364,7 @@
 		INDIGO_DRIVER_ERROR(DRIVER_NAME, "GetQHYCCDSingleFrame(%s) = %d", PRIVATE_DATA->dev_sid, res);
 		return false;
 	}
-<<<<<<< HEAD
-    */
-	return false;
-=======
     return true;
->>>>>>> cf8c803c
 }
 
 static bool qhy_abort_exposure(indigo_device *device) {
