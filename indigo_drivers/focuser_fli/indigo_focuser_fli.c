// Copyright (c) 2017 Rumen G. Bogdanovski
// All rights reserved.
//
// You can use this software under the terms of 'INDIGO Astronomy
// open-source license' (see LICENSE.md).
//
// THIS SOFTWARE IS PROVIDED BY THE AUTHORS 'AS IS' AND ANY EXPRESS
// OR IMPLIED WARRANTIES, INCLUDING, BUT NOT LIMITED TO, THE IMPLIED
// WARRANTIES OF MERCHANTABILITY AND FITNESS FOR A PARTICULAR PURPOSE
// ARE DISCLAIMED. IN NO EVENT SHALL THE AUTHOR BE LIABLE FOR ANY
// DIRECT, INDIRECT, INCIDENTAL, SPECIAL, EXEMPLARY, OR CONSEQUENTIAL
// DAMAGES (INCLUDING, BUT NOT LIMITED TO, PROCUREMENT OF SUBSTITUTE
// GOODS OR SERVICES; LOSS OF USE, DATA, OR PROFITS; OR BUSINESS
// INTERRUPTION) HOWEVER CAUSED AND ON ANY THEORY OF LIABILITY,
// WHETHER IN CONTRACT, STRICT LIABILITY, OR TORT (INCLUDING
// NEGLIGENCE OR OTHERWISE) ARISING IN ANY WAY OUT OF THE USE OF THIS
// SOFTWARE, EVEN IF ADVISED OF THE POSSIBILITY OF SUCH DAMAGE.

// version history
// 2.0 by Rumen Bogdanovski <rumen@skyarchive.org>

/** INDIGO FLI focuser driver
 \file indigo_focuser_fli.c
 */

#define MAX_PATH                      255     /* Maximal Path Length */

#define DRIVER_NAME		"indigo_focuser_fli"
<<<<<<< HEAD
#define DRIVER_VERSION             0x0004
=======
#define DRIVER_VERSION             0x0005
>>>>>>> 551e1879
#define FLI_VENDOR_ID              0x0f18

#define POLL_TIME                       1     /* Seconds */

#define MAX_STEPS_AT_ONCE            4000
#define __LIBUSBFIX__

#include <stdlib.h>
#include <string.h>
#include <unistd.h>
#include <math.h>
#include <assert.h>
#include <pthread.h>
#include <sys/time.h>

#if defined(INDIGO_FREEBSD)
#include <libusb.h>
#else
#include <libusb-1.0/libusb.h>
#endif

#include <libfli/libfli.h>

#include "indigo_driver_xml.h"
#include "indigo_focuser_fli.h"


#define PRIVATE_DATA		((fli_private_data *)device->private_data)

// gp_bits is used as boolean
#define is_connected            gp_bits

typedef struct {
	flidev_t dev_id;
	char dev_file_name[MAX_PATH];
	char dev_name[MAX_PATH];
	flidomain_t domain;
	long zero_position;
	long steps_to_go;     /* some focusers can not do full extent stpes in one go use this for the second move call */
	indigo_timer *focuser_timer;
	pthread_mutex_t usb_mutex;
} fli_private_data;

// -------------------------------------------------------------------------------- INDIGO focuser device implementation

static void fli_close(indigo_device *device) {
	pthread_mutex_lock(&PRIVATE_DATA->usb_mutex);
	long res = FLIClose(PRIVATE_DATA->dev_id);
	pthread_mutex_unlock(&PRIVATE_DATA->usb_mutex);
	if (res) {
		INDIGO_DRIVER_ERROR(DRIVER_NAME, "FLIClose(%d) = %d", PRIVATE_DATA->dev_id, res);
	}
}


static void focuser_timer_callback(indigo_device *device) {
	if (!device->is_connected) return;
	long steps_remaining;
	long value;
	flidev_t id = PRIVATE_DATA->dev_id;

	long res;
	pthread_mutex_lock(&PRIVATE_DATA->usb_mutex);
	res = FLIGetStepperPosition(id, &value);
	value -= PRIVATE_DATA->zero_position;
	if (res) {
		INDIGO_DRIVER_ERROR(DRIVER_NAME, "FLIGetStepperPosition(%d) = %d", id, res);
		FOCUSER_POSITION_ITEM->number.value = 0;
	} else {
		FOCUSER_POSITION_ITEM->number.value = value;
	}
	res = FLIGetStepsRemaining(id, &steps_remaining);
	if (res) {
		INDIGO_DRIVER_ERROR(DRIVER_NAME, "FLIGetStepsRemaining(%d) = %d", id, res);
		FOCUSER_POSITION_PROPERTY->state = INDIGO_ALERT_STATE;
		FOCUSER_STEPS_PROPERTY->state = INDIGO_ALERT_STATE;
	} else {
		FOCUSER_STEPS_ITEM->number.value = steps_remaining + labs(PRIVATE_DATA->steps_to_go);
		if (steps_remaining) {
			PRIVATE_DATA->focuser_timer = indigo_set_timer(device, POLL_TIME, focuser_timer_callback);
		} else if (PRIVATE_DATA->steps_to_go) {
			int steps = PRIVATE_DATA->steps_to_go;
			if (labs(steps) > MAX_STEPS_AT_ONCE) {
				int sign = (steps >= 0) ? 1 : -1;
				PRIVATE_DATA->steps_to_go = steps;
				steps = sign * MAX_STEPS_AT_ONCE;
				PRIVATE_DATA->steps_to_go -= steps;
			} else {
				PRIVATE_DATA->steps_to_go = 0;
			}
			res = FLIStepMotorAsync(PRIVATE_DATA->dev_id, steps);
			if (res) {
				INDIGO_DRIVER_ERROR(DRIVER_NAME, "FLIStepMotorAsync(%d) = %d", id, res);
				FOCUSER_POSITION_PROPERTY->state = INDIGO_ALERT_STATE;
				FOCUSER_STEPS_PROPERTY->state = INDIGO_ALERT_STATE;
			}
			PRIVATE_DATA->focuser_timer = indigo_set_timer(device, POLL_TIME, focuser_timer_callback);
		} else {
			FOCUSER_POSITION_PROPERTY->state = INDIGO_OK_STATE;
			FOCUSER_STEPS_PROPERTY->state = INDIGO_OK_STATE;
		}
	}
	indigo_update_property(device, FOCUSER_STEPS_PROPERTY, NULL);
	indigo_update_property(device, FOCUSER_POSITION_PROPERTY, NULL);
	pthread_mutex_unlock(&PRIVATE_DATA->usb_mutex);
}


static indigo_result focuser_attach(indigo_device *device) {
	assert(device != NULL);
	assert(PRIVATE_DATA != NULL);
	if (indigo_focuser_attach(device, DRIVER_VERSION) == INDIGO_OK) {
		pthread_mutex_init(&PRIVATE_DATA->usb_mutex, NULL);
		/* Use all info property fields */
		INFO_PROPERTY->count = 7;
		FOCUSER_SPEED_PROPERTY->hidden = true;
		// -------------------------------------------------------------------------------- FOCUSER_POSITION
		FOCUSER_POSITION_PROPERTY->perm = INDIGO_RW_PERM;

		strncpy(FOCUSER_STEPS_ITEM->label, "Relative move (steps)", INDIGO_VALUE_SIZE);
		return indigo_focuser_enumerate_properties(device, NULL, NULL);
	}
	return INDIGO_FAILED;
}


static void fli_focuser_connect(indigo_device *device) {
	flidev_t id;
	pthread_mutex_lock(&PRIVATE_DATA->usb_mutex);
	long res = FLIOpen(&id, PRIVATE_DATA->dev_file_name, PRIVATE_DATA->domain);
	if (!res) {
		PRIVATE_DATA->dev_id = id;
		res = FLIGetModel(id, INFO_DEVICE_MODEL_ITEM->text.value, INDIGO_VALUE_SIZE);
		if (res) {
			INDIGO_DRIVER_ERROR(DRIVER_NAME, "FLIGetModel(%d) = %d", id, res);
		}

		/* TODO: Do not home if Atlas Focuser */
		res = FLIHomeDevice(id);
		if (res) {
			INDIGO_DRIVER_ERROR(DRIVER_NAME, "FLIHomeDevice(%d) = %d", id, res);
		}

		long value;
		//do {
		//	usleep(100000);
		//	res = FLIGetStepsRemaining(id, &value);
		//	if (res) {
		//		INDIGO_DRIVER_ERROR(DRIVER_NAME, "FLIGetDeviceStatus(%d) = %d", id, res);
		//	}
		//	//INDIGO_DRIVER_ERROR(DRIVER_NAME, "Focuser steps left %d", value);
		//} while (value != 0);  /* wait while finding home position */

		do {
			usleep(100000);
			res = FLIGetDeviceStatus(id, &value);
			if (res) {
				INDIGO_DRIVER_ERROR(DRIVER_NAME, "FLIGetDeviceStatus(%d) = %d", id, res);
			}
			//INDIGO_DRIVER_ERROR(DRIVER_NAME, "FLIGetDeviceStatus(%d) = %d", id, res);
		} while (value & FLI_FOCUSER_STATUS_MOVING_MASK);  /* wait while moving */

		if (!(value & FLI_FOCUSER_STATUS_HOME)) {
			INDIGO_DRIVER_ERROR(DRIVER_NAME, "Focuser home position not found (status = %d)", value);
		}

		res = FLIGetStepperPosition(id, &value);
		if (res) {
			INDIGO_DRIVER_ERROR(DRIVER_NAME, "FLIGetStepperPosition(%d) = %d", id, res);
			value = 0;
		}
		PRIVATE_DATA->zero_position = value;

		res = FLIGetFocuserExtent(id, &value);
		if (res) {
			INDIGO_DRIVER_ERROR(DRIVER_NAME, "FLIGetFocuserExtent(%d) = %d", id, res);
			value = 1000;
		}
		INDIGO_DRIVER_LOG(DRIVER_NAME, "Focuser Extent %d", value);
		FOCUSER_POSITION_ITEM->number.max = value;
		FOCUSER_POSITION_ITEM->number.min = 0;
		FOCUSER_POSITION_ITEM->number.value = 0;
		FOCUSER_POSITION_ITEM->number.step = 1;

		FOCUSER_STEPS_ITEM->number.max = value;
		FOCUSER_STEPS_ITEM->number.min = 0;
		FOCUSER_STEPS_ITEM->number.value = 0;
		FOCUSER_STEPS_ITEM->number.step = 1;

		res = FLIGetSerialString(id, INFO_DEVICE_SERIAL_NUM_ITEM->text.value, INDIGO_VALUE_SIZE);
		if (res) {
			INDIGO_DRIVER_ERROR(DRIVER_NAME, "FLIGetSerialString(%d) = %d", id, res);
		}

		long hw_rev, fw_rev;
		res = FLIGetFWRevision(id, &fw_rev);
		if (res) {
			INDIGO_DRIVER_ERROR(DRIVER_NAME, "FLIGetFWRevision(%d) = %d", id, res);
		}

		res = FLIGetHWRevision(id, &hw_rev);
		if (res) {
			INDIGO_DRIVER_ERROR(DRIVER_NAME, "FLIGetHWRevision(%d) = %d", id, res);
		}

		sprintf(INFO_DEVICE_FW_REVISION_ITEM->text.value, "%ld", fw_rev);
		sprintf(INFO_DEVICE_HW_REVISION_ITEM->text.value, "%ld", hw_rev);

		indigo_update_property(device, INFO_PROPERTY, NULL);

		FOCUSER_STEPS_PROPERTY->state = INDIGO_IDLE_STATE;
		FOCUSER_POSITION_PROPERTY->state = INDIGO_IDLE_STATE;
		indigo_update_property(device, FOCUSER_STEPS_PROPERTY, NULL);
		indigo_update_property(device, FOCUSER_POSITION_PROPERTY, NULL);

		CONNECTION_PROPERTY->state = INDIGO_OK_STATE;
		indigo_update_property(device, CONNECTION_PROPERTY, "Connected");
		device->is_connected = true;
	} else {
		CONNECTION_PROPERTY->state = INDIGO_ALERT_STATE;
		indigo_update_property(device, CONNECTION_PROPERTY, "Connect failed!");
	}
	pthread_mutex_unlock(&PRIVATE_DATA->usb_mutex);
}


static indigo_result focuser_change_property(indigo_device *device, indigo_client *client, indigo_property *property) {
	assert(device != NULL);
	assert(DEVICE_CONTEXT != NULL);
	assert(property != NULL);
	long res;
	if (indigo_property_match(CONNECTION_PROPERTY, property)) {
	// -------------------------------------------------------------------------------- CONNECTION
		indigo_property_copy_values(CONNECTION_PROPERTY, property, false);
		if (CONNECTION_CONNECTED_ITEM->sw.value) {
			if (!device->is_connected) {
				CONNECTION_PROPERTY->state = INDIGO_BUSY_STATE;
				indigo_update_property(device, CONNECTION_PROPERTY, "Connecting to focuser, this may take time!");
				if (indigo_try_global_lock(device) != INDIGO_OK) {
					INDIGO_DRIVER_ERROR(DRIVER_NAME, "indigo_try_global_lock(): failed to get lock.");
					CONNECTION_PROPERTY->state = INDIGO_ALERT_STATE;
					indigo_set_switch(CONNECTION_PROPERTY, CONNECTION_DISCONNECTED_ITEM, true);
					indigo_update_property(device, CONNECTION_PROPERTY, NULL);
				} else {
					fli_focuser_connect(device);
				}
			}
		} else {
			if (device->is_connected) {
				device->is_connected = false;
				fli_close(device);
				indigo_global_unlock(device);
				CONNECTION_PROPERTY->state = INDIGO_OK_STATE;
			}
		}
	} else if (indigo_property_match(FOCUSER_STEPS_PROPERTY, property)) {
	// -------------------------------------------------------------------------------- FOCUSER_STEPS
		indigo_property_copy_values(FOCUSER_STEPS_PROPERTY, property, false);
		res = 0;
		long value = 0;
		long current_value;
		if (FOCUSER_STEPS_ITEM->number.value >= 0) {
			if (FOCUSER_DIRECTION_MOVE_INWARD_ITEM->sw.value) {
				value = -1 * (long)(FOCUSER_STEPS_ITEM->number.value);
			} else if (FOCUSER_DIRECTION_MOVE_OUTWARD_ITEM->sw.value) {
				value = (long)(FOCUSER_STEPS_ITEM->number.value);
			}

			pthread_mutex_lock(&PRIVATE_DATA->usb_mutex);
			res = FLIGetStepperPosition(PRIVATE_DATA->dev_id, &current_value);
			if (res) {
				INDIGO_DRIVER_ERROR(DRIVER_NAME, "FLIGetStepperPosition(%d) = %d", PRIVATE_DATA->dev_id, res);
			}
			current_value -= PRIVATE_DATA->zero_position;

			/* do not go over the max extent */
			if (FOCUSER_POSITION_ITEM->number.max < (current_value + value)) {
				value -= current_value + value - FOCUSER_POSITION_ITEM->number.max;
				FOCUSER_STEPS_ITEM->number.value = (double)labs(value);
			}

			/* do not go below 0 */
			if ((current_value + value) < 0) {
				value -= current_value + value;
				FOCUSER_STEPS_ITEM->number.value = (double)labs(value);
			}

			PRIVATE_DATA->steps_to_go = 0;
			/* focusers with max < 10000 can only go 4095 steps at once */
			if ((FOCUSER_POSITION_ITEM->number.max < 10000) && (labs(value) > MAX_STEPS_AT_ONCE)) {
				int sign = (value >= 0) ? 1 : -1;
				PRIVATE_DATA->steps_to_go = value;
				value = sign * MAX_STEPS_AT_ONCE;
				PRIVATE_DATA->steps_to_go -= value;
			}

			res = FLIStepMotorAsync(PRIVATE_DATA->dev_id, value);
			if (res) {
				INDIGO_DRIVER_ERROR(DRIVER_NAME, "FLIStepMotorAsync(%d) = %d", PRIVATE_DATA->dev_id, res);
				FOCUSER_POSITION_PROPERTY->state = INDIGO_ALERT_STATE;
				FOCUSER_STEPS_PROPERTY->state = INDIGO_ALERT_STATE;
			} else {
				FOCUSER_POSITION_PROPERTY->state = INDIGO_BUSY_STATE;
				FOCUSER_STEPS_PROPERTY->state = INDIGO_BUSY_STATE;
			}
			pthread_mutex_unlock(&PRIVATE_DATA->usb_mutex);

			indigo_update_property(device, FOCUSER_POSITION_PROPERTY, NULL);
			indigo_update_property(device, FOCUSER_STEPS_PROPERTY, NULL);
			PRIVATE_DATA->focuser_timer = indigo_set_timer(device, POLL_TIME, focuser_timer_callback);
		}
		return INDIGO_OK;
	} else if (indigo_property_match(FOCUSER_POSITION_PROPERTY, property)) {
	// -------------------------------------------------------------------------------- FOCUSER_POSITION
		indigo_property_copy_values(FOCUSER_POSITION_PROPERTY, property, false);
		res = 0;
		long value = 0;
		if ((FOCUSER_POSITION_ITEM->number.value >= 0) &&
		    (FOCUSER_POSITION_ITEM->number.value <= FOCUSER_POSITION_ITEM->number.max)) {
			res = FLIGetStepperPosition(PRIVATE_DATA->dev_id, &value);
			if (res) {
				INDIGO_DRIVER_ERROR(DRIVER_NAME, "FLIGetStepperPosition(%d) = %d", PRIVATE_DATA->dev_id, res);
			}
			value -= PRIVATE_DATA->zero_position;
			value = FOCUSER_POSITION_ITEM->number.value - value;

			PRIVATE_DATA->steps_to_go = 0;
			/* focusers with max < 10000 can only go 4095 steps at once */
			if ((FOCUSER_POSITION_ITEM->number.max < 10000) && (labs(value) > MAX_STEPS_AT_ONCE)) {
				int sign = (value >= 0) ? 1 : -1;
				PRIVATE_DATA->steps_to_go = value;
				value = sign * MAX_STEPS_AT_ONCE;
				PRIVATE_DATA->steps_to_go -= value;
			}

			pthread_mutex_lock(&PRIVATE_DATA->usb_mutex);
			res = FLIStepMotorAsync(PRIVATE_DATA->dev_id, value);
			if (res) {
				INDIGO_DRIVER_ERROR(DRIVER_NAME, "FLIStepMotorAsync(%d) = %d", PRIVATE_DATA->dev_id, res);
				FOCUSER_POSITION_PROPERTY->state = INDIGO_ALERT_STATE;
			} else {
				FOCUSER_POSITION_PROPERTY->state = INDIGO_BUSY_STATE;
			}
			pthread_mutex_unlock(&PRIVATE_DATA->usb_mutex);
			indigo_update_property(device, FOCUSER_POSITION_PROPERTY, NULL);
			PRIVATE_DATA->focuser_timer = indigo_set_timer(device, POLL_TIME, focuser_timer_callback);
		}
		return INDIGO_OK;
	} else if (indigo_property_match(FOCUSER_ABORT_MOTION_PROPERTY, property)) {
	// -------------------------------------------------------------------------------- FOCUSER_ABORT_MOTION
		indigo_property_copy_values(FOCUSER_ABORT_MOTION_PROPERTY, property, false);
		if (FOCUSER_ABORT_MOTION_ITEM->sw.value) {
			PRIVATE_DATA->steps_to_go = 0;
			pthread_mutex_lock(&PRIVATE_DATA->usb_mutex);
			res = FLIStepMotorAsync(PRIVATE_DATA->dev_id, 0);
			pthread_mutex_unlock(&PRIVATE_DATA->usb_mutex);
			if (res) {
				INDIGO_DRIVER_ERROR(DRIVER_NAME, "FLIStepMotorAsync(%d) = %d", PRIVATE_DATA->dev_id, res);
			}
		}
		FOCUSER_ABORT_MOTION_PROPERTY->state = INDIGO_OK_STATE;
		FOCUSER_ABORT_MOTION_ITEM->sw.value = false;
		indigo_update_property(device, FOCUSER_ABORT_MOTION_PROPERTY, "Focuser stopped");

		return INDIGO_OK;
	// ---------------------------------------------------------------------------
	}
	return indigo_focuser_change_property(device, client, property);
}

static indigo_result focuser_detach(indigo_device *device) {
	assert(device != NULL);
	if (CONNECTION_CONNECTED_ITEM->sw.value)
		indigo_device_disconnect(NULL, device->name);
	indigo_global_unlock(device);
	INDIGO_DEVICE_DETACH_LOG(DRIVER_NAME, device->name);

	return indigo_focuser_detach(device);
}

// -------------------------------------------------------------------------------- hot-plug support

static pthread_mutex_t device_mutex = PTHREAD_MUTEX_INITIALIZER;

#define MAX_DEVICES                   32

static const flidomain_t enum_domain = FLIDOMAIN_USB | FLIDEVICE_FOCUSER;
static int num_devices = 0;
static char fli_file_names[MAX_DEVICES][MAX_PATH] = {""};
static char fli_dev_names[MAX_DEVICES][MAX_PATH] = {""};
static flidomain_t fli_domains[MAX_DEVICES] = {0};

static indigo_device *devices[MAX_DEVICES] = {NULL};


static void enumerate_devices() {
	/* There is a mem leak heree!!! 8,192 constant + 20 bytes on every new connected device */
	num_devices = 0;
	long res = FLICreateList(enum_domain);
	if (res)
		INDIGO_DRIVER_ERROR(DRIVER_NAME, "FLICreateList(%d) = %d", enum_domain , res);
	else
		INDIGO_DRIVER_DEBUG(DRIVER_NAME, "FLICreateList(%d) = %d", enum_domain , res);
	res = FLIListFirst(&fli_domains[num_devices], fli_file_names[num_devices], MAX_PATH, fli_dev_names[num_devices], MAX_PATH);
	INDIGO_DRIVER_DEBUG(DRIVER_NAME, "FLIListFirst(-> %d, -> '%s', ->'%s') = %d", fli_domains[num_devices], fli_file_names[num_devices], fli_dev_names[num_devices], res);
	if (res == 0) {
		do {
			num_devices++;
			res = FLIListNext(&fli_domains[num_devices], fli_file_names[num_devices], MAX_PATH, fli_dev_names[num_devices], MAX_PATH);
			INDIGO_DRIVER_DEBUG(DRIVER_NAME, "FLIListNext(-> %d, -> '%s', ->'%s') = %d", fli_domains[num_devices], fli_file_names[num_devices], fli_dev_names[num_devices], res);
		} while ((res == 0) && (num_devices < MAX_DEVICES));
	}
	res = FLIDeleteList();
	INDIGO_DRIVER_DEBUG(DRIVER_NAME, "FLIDeleteList() = %d", res);
}

static int find_plugged_device(char *fname) {
	enumerate_devices();
	for (int dev_no = 0; dev_no < num_devices; dev_no++) {
		bool found = false;
		for(int slot = 0; slot < MAX_DEVICES; slot++) {
			indigo_device *device = devices[slot];
			if (device == NULL) continue;
			if (!strncmp(PRIVATE_DATA->dev_file_name, fli_file_names[dev_no], MAX_PATH)) {
				found = true;
				break;
			}
		}
		if (found) {
			continue;
		} else {
			assert(fname!=NULL);
			strncpy(fname, fli_file_names[dev_no], MAX_PATH);
			return dev_no;
		}
	}
	return -1;
}

static int find_available_device_slot() {
	for(int slot = 0; slot < MAX_DEVICES; slot++) {
		if (devices[slot] == NULL) return slot;
	}
	return -1;
}


static int find_device_slot(char *fname) {
	for(int slot = 0; slot < MAX_DEVICES; slot++) {
		indigo_device *device = devices[slot];
		if (device == NULL) continue;
		if (!strncmp(PRIVATE_DATA->dev_file_name, fname, 255)) return slot;
	}
	return -1;
}


static int find_unplugged_device(char *fname) {
	enumerate_devices();
	for(int slot = 0; slot < MAX_DEVICES; slot++) {
		bool found = false;
		indigo_device *device = devices[slot];
		if (device == NULL) continue;
		for (int dev_no = 0; dev_no < num_devices; dev_no++) {
			if (!strncmp(PRIVATE_DATA->dev_file_name, fli_file_names[dev_no], MAX_PATH)) {
				found = true;
				break;
			}
		}
		if (found) {
			continue;
		} else {
			assert(fname!=NULL);
			strncpy(fname, PRIVATE_DATA->dev_file_name, MAX_PATH);
			return slot;
		}
	}
	return -1;
}

static void process_plug_event() {
	static indigo_device focuser_template = INDIGO_DEVICE_INITIALIZER(
		"",
		focuser_attach,
		indigo_focuser_enumerate_properties,
		focuser_change_property,
		NULL,
		focuser_detach
		);

	pthread_mutex_lock(&device_mutex);
	int slot = find_available_device_slot();
	if (slot < 0) {
		INDIGO_DRIVER_ERROR(DRIVER_NAME, "No device slots available.");
		pthread_mutex_unlock(&device_mutex);
		return;
	}
	
	char file_name[MAX_PATH];
	int idx = find_plugged_device(file_name);
	if (idx < 0) {
		INDIGO_DRIVER_DEBUG(DRIVER_NAME, "No FLI Camera plugged.");
		pthread_mutex_unlock(&device_mutex);
		return;
	}
	indigo_device *device = malloc(sizeof(indigo_device));
	assert(device != NULL);
	memcpy(device, &focuser_template, sizeof(indigo_device));
	sprintf(device->name, "%s #%d", fli_dev_names[idx], slot);
	INDIGO_DRIVER_LOG(DRIVER_NAME, "'%s' @ %s attached", device->name , fli_file_names[idx]);
	fli_private_data *private_data = malloc(sizeof(fli_private_data));
	assert(private_data);
	memset(private_data, 0, sizeof(fli_private_data));
	private_data->dev_id = 0;
	private_data->domain = fli_domains[idx];
	strncpy(private_data->dev_file_name, fli_file_names[idx], MAX_PATH);
	strncpy(private_data->dev_name, fli_dev_names[idx], MAX_PATH);
	device->private_data = private_data;
	indigo_async((void *)(void *)indigo_attach_device, device);
	devices[slot]=device;
	pthread_mutex_unlock(&device_mutex);
}

static void process_unplug_event() {
	pthread_mutex_lock(&device_mutex);
	int slot, id;
	char file_name[MAX_PATH];
	bool removed = false;
	while ((id = find_unplugged_device(file_name)) != -1) {
		slot = find_device_slot(file_name);
		if (slot < 0) continue;
		indigo_device **device = &devices[slot];
		if (*device == NULL) {
			pthread_mutex_unlock(&device_mutex);
			return;
		}
		indigo_detach_device(*device);
		free((*device)->private_data);
		free(*device);
		*device = NULL;
		removed = true;
	}
	if (!removed) {
		INDIGO_DRIVER_DEBUG(DRIVER_NAME, "No FLI Camera unplugged!");
	}
	pthread_mutex_unlock(&device_mutex);
}

#ifdef ___LIBUSBFIX__
static void *plug_thread_func(void *sid) {
	process_plug_event();
	pthread_exit(NULL);
	return NULL;
}

static void *unplug_thread_func(void *sid) {
	process_unplug_event();
	pthread_exit(NULL);
	return NULL;
}
#endif /* ___LIBUSBFIX__ */

static int hotplug_callback(libusb_context *ctx, libusb_device *dev, libusb_hotplug_event event, void *user_data) {
	
	struct libusb_device_descriptor descriptor;
	
	switch (event) {
		case LIBUSB_HOTPLUG_EVENT_DEVICE_ARRIVED: {
			libusb_get_device_descriptor(dev, &descriptor);
			if (descriptor.idVendor != FLI_VENDOR_ID)
				break;
#ifdef ___LIBUSBFIX__
			pthread_t plug_thread;
			if (pthread_create(&plug_thread, NULL, plug_thread_func, NULL)) {
				INDIGO_DRIVER_ERROR(DRIVER_NAME,"Error creating thread for hot plug");
			}
#else
			process_plug_event();
#endif /* ___LIBUSBFIX__ */
			
			break;
		}
		case LIBUSB_HOTPLUG_EVENT_DEVICE_LEFT: {
#ifdef ___LIBUSBFIX__
			pthread_t unplug_thread;
			if (pthread_create(&unplug_thread, NULL, unplug_thread_func, NULL)) {
				INDIGO_DRIVER_ERROR(DRIVER_NAME,"Error creating thread for hot unplug");
			}
#else
			process_unplug_event();
#endif /* ___LIBUSBFIX__ */
		}
	}
	return 0;
};
static void remove_all_devices() {
	int i;
	for(i = 0; i < MAX_DEVICES; i++) {
		indigo_device **device = &devices[i];
		if (*device == NULL)
			continue;
		indigo_detach_device(*device);
		free((*device)->private_data);
		free(*device);
		*device = NULL;
	}
}

static libusb_hotplug_callback_handle callback_handle;

extern void (*debug_ext)(int level, char *format, va_list arg);

static void _debug_ext(int level, char *format, va_list arg) {
	char _format[1024];
	snprintf(_format, sizeof(_format), "FLISDK: %s", format);
	if (indigo_get_log_level() >= INDIGO_LOG_DEBUG) {
		INDIGO_DEBUG_DRIVER(indigo_log_message(_format, arg));
	}
}

indigo_result indigo_focuser_fli(indigo_driver_action action, indigo_driver_info *info) {
	static indigo_driver_action last_action = INDIGO_DRIVER_SHUTDOWN;

	SET_DRIVER_INFO(info, "FLI Focuser", __FUNCTION__, DRIVER_VERSION, last_action);

	if (action == last_action)
		return INDIGO_OK;

	switch (action) {
	case INDIGO_DRIVER_INIT:
		debug_ext = _debug_ext;
		FLISetDebugLevel(NULL, FLIDEBUG_ALL);
		last_action = action;
		indigo_start_usb_event_handler();
		int rc = libusb_hotplug_register_callback(NULL, LIBUSB_HOTPLUG_EVENT_DEVICE_ARRIVED | LIBUSB_HOTPLUG_EVENT_DEVICE_LEFT, LIBUSB_HOTPLUG_ENUMERATE, FLI_VENDOR_ID, LIBUSB_HOTPLUG_MATCH_ANY, LIBUSB_HOTPLUG_MATCH_ANY, hotplug_callback, NULL, &callback_handle);
		INDIGO_DEBUG_DRIVER(indigo_debug("libusb_hotplug_register_callback ->  %s", rc < 0 ? libusb_error_name(rc) : "OK"));
		return rc >= 0 ? INDIGO_OK : INDIGO_FAILED;

	case INDIGO_DRIVER_SHUTDOWN:
		last_action = action;
		libusb_hotplug_deregister_callback(NULL, callback_handle);
		INDIGO_DEBUG_DRIVER(indigo_debug("libusb_hotplug_deregister_callback"));
		remove_all_devices();
		break;

	case INDIGO_DRIVER_INFO:
		break;
	}

	return INDIGO_OK;
}<|MERGE_RESOLUTION|>--- conflicted
+++ resolved
@@ -26,11 +26,7 @@
 #define MAX_PATH                      255     /* Maximal Path Length */
 
 #define DRIVER_NAME		"indigo_focuser_fli"
-<<<<<<< HEAD
-#define DRIVER_VERSION             0x0004
-=======
 #define DRIVER_VERSION             0x0005
->>>>>>> 551e1879
 #define FLI_VENDOR_ID              0x0f18
 
 #define POLL_TIME                       1     /* Seconds */
