--- conflicted
+++ resolved
@@ -649,11 +649,7 @@
 		}
 		indigo_usleep(1000);
 	}
-<<<<<<< HEAD
-	if (DEVICE_PRIVATE_DATA->mount_eq_coordinates_state != INDIGO_BUSY_STATE) {
-=======
 	if (AGENT_ABORT_PROCESS_PROPERTY->state != INDIGO_BUSY_STATE && DEVICE_PRIVATE_DATA->mount_eq_coordinates_state != INDIGO_BUSY_STATE) {
->>>>>>> 87321fd1
 		indigo_debug("MOUNT_EQUATORIAL_COORDINATES didn't become BUSY in 3s");
 	}
 	for (int i = 0; i < 60000; i++) {
@@ -665,11 +661,7 @@
 		}
 		indigo_usleep(1000);
 	}
-<<<<<<< HEAD
-	if (DEVICE_PRIVATE_DATA->mount_eq_coordinates_state != INDIGO_OK_STATE) {
-=======
 	if (AGENT_ABORT_PROCESS_PROPERTY->state != INDIGO_BUSY_STATE && DEVICE_PRIVATE_DATA->mount_eq_coordinates_state != INDIGO_OK_STATE) {
->>>>>>> 87321fd1
 		indigo_error("MOUNT_EQUATORIAL_COORDINATES didn't become OK in 60s");
 	}
 	AGENT_MOUNT_START_SLEW_ITEM->sw.value = AGENT_MOUNT_START_SYNC_ITEM->sw.value = false;
