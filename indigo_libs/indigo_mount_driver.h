--- conflicted
+++ resolved
@@ -113,7 +113,6 @@
  */
 #define MOUNT_SLEW_RATE_MAX_ITEM											(MOUNT_SLEW_RATE_PROPERTY->items+3)
 
-<<<<<<< HEAD
 /** MOUNT_MOTION_NS property pointer, property is mandatory, property change request is handled by indigo_mount_change_property.
  */
 #define MOUNT_MOTION_NS_PROPERTY											(MOUNT_CONTEXT->mount_slew_rate_property)
@@ -137,7 +136,7 @@
 /** MOUNT_MOTION_WE.EAST property item pointer.
  */
 #define  MOUNT_MOTION_EAST_ITEM						                (MOUNT_MOTION_WE_PROPERTY->items+1)
-=======
+
 /** MOUNT_TRACK_RATE property pointer, property is mandatory, property change request is handled by indigo_mount_change_property.
  */
 #define MOUNT_TRACK_RATE_PROPERTY											(MOUNT_CONTEXT->mount_track_rate_property)
@@ -165,7 +164,6 @@
 /** MOUNT_GUIDE_RATE.DEC property item pointer.
  */
 #define MOUNT_GUIDE_RATE_DEC_ITEM											(MOUNT_GUIDE_RATE_PROPERTY->items+1)
->>>>>>> bed14436
 
 /** MOUNT_EQUATORIAL_COORDINATES property pointer, property is mandatory, property change request should be fully handled by device driver.
  */
