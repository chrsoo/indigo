// Copyright (c) 2016 CloudMakers, s. r. o.
// All rights reserved.
//
// You can use this software under the terms of 'INDIGO Astronomy
// open-source license' (see LICENSE.md).
//
// THIS SOFTWARE IS PROVIDED BY THE AUTHORS 'AS IS' AND ANY EXPRESS
// OR IMPLIED WARRANTIES, INCLUDING, BUT NOT LIMITED TO, THE IMPLIED
// WARRANTIES OF MERCHANTABILITY AND FITNESS FOR A PARTICULAR PURPOSE
// ARE DISCLAIMED. IN NO EVENT SHALL THE AUTHOR BE LIABLE FOR ANY
// DIRECT, INDIRECT, INCIDENTAL, SPECIAL, EXEMPLARY, OR CONSEQUENTIAL
// DAMAGES (INCLUDING, BUT NOT LIMITED TO, PROCUREMENT OF SUBSTITUTE
// GOODS OR SERVICES; LOSS OF USE, DATA, OR PROFITS; OR BUSINESS
// INTERRUPTION) HOWEVER CAUSED AND ON ANY THEORY OF LIABILITY,
// WHETHER IN CONTRACT, STRICT LIABILITY, OR TORT (INCLUDING
// NEGLIGENCE OR OTHERWISE) ARISING IN ANY WAY OUT OF THE USE OF THIS
// SOFTWARE, EVEN IF ADVISED OF THE POSSIBILITY OF SUCH DAMAGE.

// version history
// 2.0 Build 0 - PoC by Peter Polakovic <peter.polakovic@cloudmakers.eu>

/** INDIGO Version mapping
 \file indigo_version.c
 */

#include <string.h>

#include "indigo_version.h"
#include "indigo_names.h"

// <getProperties version='1.7' name='CONFIG'/>

struct property_mapping {
	char *legacy;
	char *current;
	struct item_mapping {
		char *legacy;
		char *current;
	} items[10];
};

static struct property_mapping legacy[] = {
	{	"CONNECTION", CONNECTION_PROPERTY_NAME, {
			{ "CONNECT", CONNECTION_CONNECTED_ITEM_NAME },
			{ "DISCONNECT", CONNECTION_DISCONNECTED_ITEM_NAME },
			NULL
		}
	},
	{	"DEBUG", DEBUG_PROPERTY_NAME, {
			{ "ENABLE", DEBUG_ENABLED_ITEM_NAME },
			{ "DISABLE", DEBUG_DISABLED_ITEM_NAME },
			NULL
		}
	},
	{	"SIMULATION", SIMULATION_PROPERTY_NAME, {
			{ "ENABLE", SIMULATION_ENABLED_ITEM_NAME },
			{ "DISABLE", SIMULATION_DISABLED_ITEM_NAME },
			NULL
		}
	},
	{	"CONFIG_PROCESS", CONFIG_PROPERTY_NAME, {
			{ "CONFIG_LOAD", CONFIG_LOAD_ITEM_NAME },
			{ "CONFIG_SAVE", CONFIG_SAVE_ITEM_NAME },
			{ "CONFIG_DEFAULT", CONFIG_DEFAULT_ITEM_NAME },
			NULL
		}
	},
	{	"DRIVER_INFO", INFO_PROPERTY_NAME, {
			{ "DRIVER_NAME", INFO_DEVICE_NAME_ITEM_NAME },
			{ "DRIVER_VERSION", INFO_DEVICE_VERSION_ITEM_NAME },
			{ "DRIVER_INTERFACE", INFO_DEVICE_INTERFACE_ITEM_NAME },
			NULL
		}
	},
	{	"CCD_INFO", CCD_INFO_PROPERTY_NAME, {
			{ "CCD_MAX_X", CCD_INFO_WIDTH_ITEM_NAME },
			{ "CCD_MAX_Y", CCD_INFO_HEIGHT_ITEM_NAME },
			{ "CCD_MAX_BIN_X", CCD_INFO_MAX_HORIZONAL_BIN_ITEM_NAME },
			{ "CCD_MAX_BIN_Y", CCD_INFO_MAX_VERTICAL_BIN_ITEM_NAME },
			{ "CCD_PIXEL_SIZE", CCD_INFO_PIXEL_SIZE_ITEM_NAME },
			{ "CCD_PIXEL_SIZE_X", CCD_INFO_PIXEL_WIDTH_ITEM_NAME },
			{ "CCD_PIXEL_SIZE_Y", CCD_INFO_PIXEL_HEIGHT_ITEM_NAME },
			{ "CCD_BITSPERPIXEL", CCD_INFO_BITS_PER_PIXEL_ITEM_NAME },
			NULL
		}
	},
	{	"CCD_EXPOSURE", CCD_EXPOSURE_PROPERTY_NAME, {
			{ "CCD_EXPOSURE_VALUE", CCD_EXPOSURE_ITEM_NAME },
			NULL
		}
	},
	{	"CCD_ABORT_EXPOSURE", CCD_ABORT_EXPOSURE_PROPERTY_NAME, {
			{ "ABORT", CCD_ABORT_EXPOSURE_ITEM_NAME },
			NULL
		}
	},
	{	"CCD_FRAME", CCD_FRAME_PROPERTY_NAME, {
			{ "X", CCD_FRAME_LEFT_ITEM_NAME },
			{ "Y", CCD_FRAME_TOP_ITEM_NAME },
			NULL
		}
	},
	{	"CCD_BINNING", CCD_BIN_PROPERTY_NAME, {
			{ "VER_BIN", CCD_BIN_HORIZONTAL_ITEM_NAME },
			{ "HOR_BIN", CCD_BIN_VERTICAL_ITEM_NAME },
			NULL
		}
	},
	{	"CCD_FRAME_TYPE", CCD_FRAME_TYPE_PROPERTY_NAME, {
			{ "FRAME_LIGHT", CCD_FRAME_TYPE_LIGHT_ITEM_NAME },
			{ "FRAME_BIAS", CCD_FRAME_TYPE_BIAS_ITEM_NAME },
			{ "FRAME_DARK", CCD_FRAME_TYPE_DARK_ITEM_NAME },
			{ "FRAME_FLAT", CCD_FRAME_TYPE_FLAT_ITEM_NAME },
			NULL
		}
	},
	{	"UPLOAD_MODE", CCD_UPLOAD_MODE_PROPERTY_NAME, {
			{ "UPLOAD_CLIENT", CCD_UPLOAD_MODE_CLIENT_ITEM_NAME },
			{ "UPLOAD_LOCAL", CCD_UPLOAD_MODE_LOCAL_ITEM_NAME },
			{ "UPLOAD_BOTH", CCD_UPLOAD_MODE_BOTH_ITEM_NAME },
			NULL
		}
	},
	{	"UPLOAD_SETTINGS", CCD_LOCAL_MODE_PROPERTY_NAME, {
			{ "UPLOAD_DIR", CCD_LOCAL_MODE_DIR_ITEM_NAME },
			{ "UPLOAD_PREFIX", CCD_LOCAL_MODE_PREFIX_ITEM_NAME },
			NULL
		}
	},
	{	"CCD_FILE_PATH", CCD_IMAGE_FILE_PROPERTY_NAME, {
			{ "FILE_PATH", CCD_IMAGE_FILE_ITEM_NAME },
			NULL
		}
	},
	{	"CCD1", CCD_IMAGE_PROPERTY_NAME, {
			{ "CCD1", CCD_IMAGE_ITEM_NAME },
			NULL
		}
	},
	{	"CCD_TEMPERATURE", CCD_TEMPERATURE_PROPERTY_NAME, {
			{ "CCD_TEMPERATURE_VALUE", CCD_TEMPERATURE_ITEM_NAME },
			NULL
		}
	},
	{	"CCD_COOLER", CCD_COOLER_PROPERTY_NAME, {
			{ "COOLER_ON", CCD_COOLER_ON_ITEM_NAME },
			{ "COOLER_OFF", CCD_COOLER_OFF_ITEM_NAME },
			NULL
		}
	},
	{	"CCD_COOLER_POWER", CCD_COOLER_POWER_PROPERTY_NAME, {
			{ "CCD_COOLER_VALUE", CCD_COOLER_POWER_ITEM_NAME },
			NULL
		}
	},
	{	"TELESCOPE_TIMED_GUIDE_NS", GUIDER_GUIDE_DEC_PROPERTY_NAME, {
			{ "TIMED_GUIDE_N", GUIDER_GUIDE_NORTH_ITEM_NAME },
			{ "TIMED_GUIDE_S", GUIDER_GUIDE_SOUTH_ITEM_NAME },
			NULL
		}
	},
	{	"TELESCOPE_TIMED_GUIDE_WE", GUIDER_GUIDE_RA_PROPERTY_NAME, {
			{ "TIMED_GUIDE_W", GUIDER_GUIDE_WEST_ITEM_NAME },
			{ "TIMED_GUIDE_E", GUIDER_GUIDE_EAST_ITEM_NAME },
			NULL
		}
	},
	{	"FILTER_SLOT", WHEEL_SLOT_NAME_PROPERTY_NAME, {
			{ "FILTER_SLOT_VALUE", WHEEL_SLOT_ITEM_NAME },
			NULL
		}
	},
	{	"FILTER_NAME_VALUE", WHEEL_SLOT_PROPERTY_NAME, {
			{ "FILTER_SLOT_NAME_1", WHEEL_SLOT_NAME_1_ITEM_NAME },
			{ "FILTER_SLOT_NAME_2", WHEEL_SLOT_NAME_2_ITEM_NAME },
			{ "FILTER_SLOT_NAME_3", WHEEL_SLOT_NAME_3_ITEM_NAME },
			{ "FILTER_SLOT_NAME_4", WHEEL_SLOT_NAME_4_ITEM_NAME },
			{ "FILTER_SLOT_NAME_5", WHEEL_SLOT_NAME_5_ITEM_NAME },
			{ "FILTER_SLOT_NAME_6", WHEEL_SLOT_NAME_6_ITEM_NAME },
			{ "FILTER_SLOT_NAME_7", WHEEL_SLOT_NAME_7_ITEM_NAME },
			{ "FILTER_SLOT_NAME_8", WHEEL_SLOT_NAME_8_ITEM_NAME },
			{ "FILTER_SLOT_NAME_9", WHEEL_SLOT_NAME_9_ITEM_NAME },
			NULL
		}
	},
	{	"FOCUS_SPEED", FOCUSER_SPEED_PROPERTY_NAME, {
			{ "FOCUS_SPEED_VALUE", FOCUSER_SPEED_ITEM_NAME },
			NULL
		}
	},
	{	"FOCUS_MOTION", FOCUSER_DIRECTION_PROPERTY_NAME, {
			{ "FOCUS_INWARD", FOCUSER_DIRECTION_MOVE_INWARD_ITEM_NAME },
			{ "FOCUS_OUTWARD", FOCUSER_DIRECTION_MOVE_OUTWARD_ITEM_NAME },
			NULL
		}
	},
	{	"REL_FOCUS_POSITION", FOCUSER_STEPS_PROPERTY_NAME, {
			{ "FOCUS_RELATIVE_POSITION", FOCUSER_STEPS_ITEM_NAME },
			NULL
		}
	},
	{	"ABS_FOCUS_POSITION", FOCUSER_POSITION_PROPERTY_NAME, {
			{ "FOCUS_ABSOLUTE_POSITION", FOCUSER_POSITION_ITEM_NAME },
			NULL
		}
	},
	{	"FOCUS_ABORT_MOTION", FOCUSER_ABORT_MOTION_PROPERTY_NAME, {
			{ "ABORT", FOCUSER_ABORT_MOTION_ITEM_NAME },
			NULL
		}
	},
	{	"GEOGRAPHIC_COORD", MOUNT_GEOGRAPHIC_COORDINATES_PROPERTY_NAME, {
			{ "LAT", MOUNT_GEOGRAPHIC_COORDINATES_LATITUDE_ITEM_NAME },
			{ "LONG", MOUNT_GEOGRAPHIC_COORDINATES_LONGITUDE_ITEM_NAME },
			{ "ELEV", MOUNT_GEOGRAPHIC_COORDINATES_ELEVATION_ITEM_NAME },
			NULL
		}
	},
	{	"TIME_LST", MOUNT_LST_TIME_PROPERTY_NAME, {
			{ "LST", MOUNT_LST_TIME_ITEM_NAME },
			NULL
		}
	},
	{	"TELESCOPE_PARK", MOUNT_PARK_PROPERTY_NAME, {
			{ "PARK", MOUNT_PARK_PARKED_ITEM_NAME },
			{ "UNPARK", MOUNT_PARK_UNPARKED_ITEM_NAME },
			NULL
		}
	},
	{	"EQUATORIAL_EOD_COORD", MOUNT_EQUATORIAL_COORDINATES_PROPERTY_NAME, {
			{ "RA", MOUNT_EQUATORIAL_COORDINATES_RA_ITEM_NAME },
			{ "DEC", MOUNT_EQUATORIAL_COORDINATES_DEC_ITEM_NAME },
			NULL
		}
	},
	{	"HORIZONTAL_COORD", MOUNT_HORIZONTAL_COORDINATES_PROPERTY_NAME, {
			{ "ALT", MOUNT_HORIZONTAL_COORDINATES_ALT_ITEM_NAME },
			{ "AZ", MOUNT_HORIZONTAL_COORDINATES_AZ_ITEM_NAME },
			NULL
		}
	},
	{	"ON_COORD_SET", MOUNT_ON_COORDINATES_SET_PROPERTY_NAME, {
			{ "SLEW", MOUNT_ON_COORDINATES_SET_SLEW_ITEM_NAME },
			{ "TRACK", MOUNT_ON_COORDINATES_SET_TRACK_ITEM_NAME },
			{ "SYNC", MOUNT_ON_COORDINATES_SET_SYNC_ITEM_NAME },
			NULL
		}
	},
	{	"TELESCOPE_SLEW_RATE", MOUNT_SLEW_RATE_PROPERTY_NAME, {
			{ "SLEW_GUIDE", MOUNT_SLEW_RATE_GUIDE_ITEM_NAME },
			{ "SLEW_CENTERING", MOUNT_SLEW_RATE_CENTERING_ITEM_NAME },
			{ "SLEW_FIND", MOUNT_SLEW_RATE_FIND_ITEM_NAME },
			{ "SLEW_MAX", MOUNT_SLEW_RATE_MAX_ITEM_NAME },
			NULL
		}
	},
<<<<<<< HEAD
	{	"TELESCOPE_MOTION_NS", MOUNT_MOTION_NS_PROPERTY_NAME, {
			{ "MOTION_NORTH", MOUNT_MOTION_NORTH_ITEM_NAME },
			{ "MOTION_SOUTH", MOUNT_MOTION_SOUTH_ITEM_NAME },
			NULL
		}
	},
	{	"TELESCOPE_MOTION_WE", MOUNT_MOTION_WE_PROPERTY_NAME, {
			{ "MOTION_WEST", MOUNT_MOTION_WEST_ITEM_NAME },
			{ "MOTION_EAST", MOUNT_MOTION_EAST_ITEM_NAME },
=======
	{	"TELESCOPE_TRACK_RATE", MOUNT_TRACK_RATE_PROPERTY_NAME, {
			{ "TRACK_SIDEREAL", MOUNT_TRACK_RATE_SIDEREAL_ITEM_NAME },
			{ "TRACK_SOLAR", MOUNT_TRACK_RATE_SOLAR_ITEM_NAME },
			{ "TRACK_LUNAR", MOUNT_TRACK_RATE_LUNAR_ITEM_NAME },
>>>>>>> bed14436
			NULL
		}
	},
	{	"TELESCOPE_ABORT_MOTION", FOCUSER_ABORT_MOTION_PROPERTY_NAME, {
			{ "ABORT_MOTION", FOCUSER_ABORT_MOTION_ITEM_NAME },
			NULL
		}
	},
	NULL
};

void indigo_copy_property_name(indigo_version version, indigo_property *property, const char *name) {
	if (version == INDIGO_VERSION_LEGACY) {
		struct property_mapping *property_mapping = legacy;
		while (property_mapping->legacy) {
			if (!strcmp(name, property_mapping->legacy)) {
				INDIGO_DEBUG(indigo_debug("version: %s -> %s (current)", property_mapping->legacy, property_mapping->current));
				strcpy(property->name, property_mapping->current);
				return;
			}
			property_mapping++;
		}
	}
	strncpy(property->name, name, INDIGO_NAME_SIZE);
}

void indigo_copy_item_name(indigo_version version, indigo_property *property, indigo_item *item, const char *name) {
	if (version == INDIGO_VERSION_LEGACY) {
		struct property_mapping *property_mapping = legacy;
		while (property_mapping->legacy) {
			if (!strcmp(property->name, property_mapping->current)) {
				struct item_mapping *item_mapping = property_mapping->items;
				while (item_mapping->legacy) {
					if (!strcmp(name, item_mapping->legacy)) {
						INDIGO_DEBUG(indigo_debug("version: %s.%s -> %s.%s (current)", property_mapping->legacy, item_mapping->legacy, property_mapping->current, item_mapping->current));
						strncpy(item->name, item_mapping->current, INDIGO_NAME_SIZE);
						return;
					}
					item_mapping++;
				}
				strncpy(item->name, name, INDIGO_NAME_SIZE);
				return;
			}
			property_mapping++;
		}
	}
	strncpy(item->name, name, INDIGO_NAME_SIZE);
}

const char *indigo_property_name(indigo_version version, indigo_property *property) {
	if (version == INDIGO_VERSION_LEGACY) {
		struct property_mapping *property_mapping = legacy;
		while (property_mapping->legacy) {
			if (!strcmp(property->name, property_mapping->current)) {
				INDIGO_DEBUG(indigo_debug("version: %s -> %s (legacy)", property_mapping->current, property_mapping->legacy));
				return property_mapping->legacy;
			}
			property_mapping++;
		}
	}
	return property->name;
}

const char *indigo_item_name(indigo_version version, indigo_property *property, indigo_item *item) {
	if (version == INDIGO_VERSION_LEGACY) {
		struct property_mapping *property_mapping = legacy;
		while (property_mapping->legacy) {
			if (!strcmp(property->name, property_mapping->current)) {
				struct item_mapping *item_mapping = property_mapping->items;
				while (item_mapping->legacy) {
					if (!strcmp(item->name, item_mapping->current)) {
						INDIGO_DEBUG(indigo_debug("version: %s.%s -> %s.%s (legacy)", property_mapping->current, item_mapping->current, property_mapping->legacy, item_mapping->legacy));
						return item_mapping->legacy;
					}
					item_mapping++;
				}
				return item->name;
			}
			property_mapping++;
		}
	}
	return item->name;
}

<|MERGE_RESOLUTION|>--- conflicted
+++ resolved
@@ -254,7 +254,6 @@
 			NULL
 		}
 	},
-<<<<<<< HEAD
 	{	"TELESCOPE_MOTION_NS", MOUNT_MOTION_NS_PROPERTY_NAME, {
 			{ "MOTION_NORTH", MOUNT_MOTION_NORTH_ITEM_NAME },
 			{ "MOTION_SOUTH", MOUNT_MOTION_SOUTH_ITEM_NAME },
@@ -264,12 +263,13 @@
 	{	"TELESCOPE_MOTION_WE", MOUNT_MOTION_WE_PROPERTY_NAME, {
 			{ "MOTION_WEST", MOUNT_MOTION_WEST_ITEM_NAME },
 			{ "MOTION_EAST", MOUNT_MOTION_EAST_ITEM_NAME },
-=======
+			NULL
+		}
+	},
 	{	"TELESCOPE_TRACK_RATE", MOUNT_TRACK_RATE_PROPERTY_NAME, {
 			{ "TRACK_SIDEREAL", MOUNT_TRACK_RATE_SIDEREAL_ITEM_NAME },
 			{ "TRACK_SOLAR", MOUNT_TRACK_RATE_SOLAR_ITEM_NAME },
 			{ "TRACK_LUNAR", MOUNT_TRACK_RATE_LUNAR_ITEM_NAME },
->>>>>>> bed14436
 			NULL
 		}
 	},
